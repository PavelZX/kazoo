%%%-------------------------------------------------------------------
%%% @copyright (C) 2011-2012, VoIP INC
%%% @doc
%%% Receive route(dialplan) requests from FS, request routes and respond
%%% @end
%%% @contributors
%%%   James Aimonetti
%%%-------------------------------------------------------------------
-module(ecallmgr_fs_route).

-behaviour(gen_server).

-export([start_link/1, start_link/2]).
-export([process_route_req/4]).
-export([init/1
         ,handle_call/3
         ,handle_cast/2
         ,handle_info/2
         ,terminate/2
         ,code_change/3
        ]).

-define(SERVER, ?MODULE).

-include("ecallmgr.hrl").

-record(state, {node = 'undefined' :: atom()
                ,options = [] :: wh_proplist()
               }).

%%%===================================================================
%%% API
%%%===================================================================

%%--------------------------------------------------------------------
%% @doc
%% Starts the server
%%
%% @spec start_link() -> {ok, Pid} | ignore | {error, Error}
%% @end
%%--------------------------------------------------------------------
start_link(Node) ->
    start_link(Node, []).

start_link(Node, Options) ->
    gen_server:start_link(?MODULE, [Node, Options], []).

%%%===================================================================
%%% gen_server callbacks
%%%===================================================================

%%--------------------------------------------------------------------
%% @private
%% @doc
%% Initializes the server
%%
%% @spec init(Args) -> {ok, State} |
%%                     {ok, State, Timeout} |
%%                     ignore |
%%                     {stop, Reason}
%% @end
%%--------------------------------------------------------------------
init([Node, Options]) ->
    put(callid, Node),
    process_flag(trap_exit, true),
    lager:debug("starting new fs route listener for ~s", [Node]),
    case freeswitch:bind(Node, dialplan) of
        ok ->
            lager:debug("bound to dialplan request on ~s", [Node]),
            {ok, #state{node=Node, options=Options}};
        {error, Reason} ->
            lager:warning("failed to bind to dialplan requests on ~s, ~p", [Node, Reason]),
            {stop, Reason};
        timeout ->
            lager:error("timeout when trying to bind to dialplan requests on node ~s", [Node]),
            {stop, timeout}
    end.

%%--------------------------------------------------------------------
%% @private
%% @doc
%% Handling call messages
%%
%% @spec handle_call(Request, From, State) ->
%%                                   {reply, Reply, State} |
%%                                   {reply, Reply, State, Timeout} |
%%                                   {noreply, State} |
%%                                   {noreply, State, Timeout} |
%%                                   {stop, Reason, Reply, State} |
%%                                   {stop, Reason, State}
%% @end
%%--------------------------------------------------------------------
handle_call(_Request, _From, State) ->
    {reply, {error, not_implemented}, State}.

%%--------------------------------------------------------------------
%% @private
%% @doc
%% Handling cast messages
%%
%% @spec handle_cast(Msg, State) -> {noreply, State} |
%%                                  {noreply, State, Timeout} |
%%                                  {stop, Reason, State}
%% @end
%%--------------------------------------------------------------------
handle_cast(_Msg, State) ->
    {noreply, State}.

%%--------------------------------------------------------------------
%% @private
%% @doc
%% Handling all non call/cast messages
%%
%% @spec handle_info(Info, State) -> {noreply, State} |
%%                                   {noreply, State, Timeout} |
%%                                   {stop, Reason, State}
%% @end
%%--------------------------------------------------------------------
handle_info({fetch, _Section, _Something, _Key, _Value, ID, [undefined | _Data]}, #state{node=Node}=State) ->
    lager:debug("fetch unknown section from ~s: ~p So: ~p, K: ~p V: ~p ID: ~s", [Node, _Section, _Something, _Key, _Value, ID]),
    {ok, Resp} = ecallmgr_fs_xml:empty_response(),
    _ = freeswitch:fetch_reply(Node, ID, Resp),
    {noreply, State};
handle_info({fetch, dialplan, _Tag, _Key, _Value, FSID, [CallID | FSData]}, #state{node=Node}=State) ->
    case {props:get_value(<<"Event-Name">>, FSData), props:get_value(<<"Caller-Context">>, FSData)} of
        {<<"REQUEST_PARAMS">>, ?WHISTLE_CONTEXT} ->
            %% TODO: move this to a supervisor somewhere
            spawn(?MODULE, process_route_req, [Node, FSID, CallID, FSData]),
            {noreply, State, hibernate};
        {_Other, _Context} ->
            lager:debug("ignoring event ~s in context ~s from ~s", [_Other, _Context, Node]),
            {ok, Resp} = ecallmgr_fs_xml:empty_response(),
            _ = freeswitch:fetch_reply(Node, FSID, Resp),
            {noreply, State, hibernate}
    end;
handle_info(_Other, State) ->
    {noreply, State}.

%%--------------------------------------------------------------------
%% @private
%% @doc
%% This function is called by a gen_server when it is about to
%% terminate. It should be the opposite of Module:init/1 and do any
%% necessary cleaning up. When it returns, the gen_server terminates
%% with Reason. The return value is ignored.
%%
%% @spec terminate(Reason, State) -> void()
%% @end
%%--------------------------------------------------------------------
terminate(_Reason, #state{node=Node}) ->
    lager:debug("fs route ~s termination: ~p", [Node, _Reason]).

%%--------------------------------------------------------------------
%% @private
%% @doc
%% Convert process state when code is changed
%%
%% @spec code_change(OldVsn, State, Extra) -> {ok, NewState}
%% @end
%%--------------------------------------------------------------------
code_change(_OldVsn, State, _Extra) ->
    {ok, State}.

%%%===================================================================
%%% Internal functions
%%%===================================================================
-spec process_route_req/4 :: (atom(), ne_binary(), ne_binary(), proplist()) -> 'ok'.
process_route_req(Node, FSID, CallId, Props) ->
    put(callid, CallId),
    lager:debug("processing fetch request ~s (call ~s) from ~s", [FSID, CallId, Node]),
<<<<<<< HEAD

    case wh_util:is_empty(props:get_value(<<"variable_recovered">>, Props)) of
        true -> search_for_route(Node, FSID, CallId, Props);
        false ->
=======
    case wh_util:is_true(props:get_value(<<"variable_recovered">>, Props)) of
        false -> search_for_route(Node, FSID, CallId, Props);
        true ->
>>>>>>> c0410d27
            lager:debug("recovered channel already exists on ~s, park it", [Node]),
            RespJObj = wh_json:from_list([{<<"Routes">>, []}
                                          ,{<<"Method">>, <<"park">>}
                                         ]),
            reply_affirmative(Node, FSID, CallId, RespJObj, Props)
    end.

search_for_route(Node, FSID, CallId, Props) ->
    ReqResp = wh_amqp_worker:call(?ECALLMGR_AMQP_POOL
                                  ,route_req(CallId, FSID, Props, Node)
                                  ,fun wapi_route:publish_req/1
                                  ,fun wapi_route:is_actionable_resp/1
                                 ),
    case ReqResp of
        {error, _R} ->
            lager:debug("did not receive route response: ~p", [_R]);
        {ok, RespJObj} ->
            true = wapi_route:resp_v(RespJObj),
            AuthzEnabled = wh_util:is_true(ecallmgr_config:get(<<"authz_enabled">>, false)),
            case AuthzEnabled andalso wh_cache:wait_for_key_local(?ECALLMGR_UTIL_CACHE, ?AUTHZ_RESPONSE_KEY(CallId)) of
                {ok, false} ->
                    reply_forbidden(Node, FSID);
                _Else ->
                    reply_affirmative(Node, FSID, CallId, RespJObj, Props)
            end
    end.

%% Reply with a 402 for unauthzed calls
-spec reply_forbidden/2 :: (atom(), ne_binary()) -> 'ok'.
reply_forbidden(Node, FSID) ->
    {ok, XML} = ecallmgr_fs_xml:route_resp_xml([{<<"Method">>, <<"error">>}
                                                ,{<<"Route-Error-Code">>, <<"402">>}
                                                ,{<<"Route-Error-Message">>, <<"Payment Required">>}
                                               ]),
    lager:debug("sending XML to ~s: ~s", [Node, XML]),
    case freeswitch:fetch_reply(Node, FSID, iolist_to_binary(XML)) of
        ok -> lager:debug("node ~s accepted our route unauthz", [Node]);
        {error, Reason} -> lager:debug("node ~s rejected our route unauthz, ~p", [Node, Reason]);
        timeout -> lager:error("received no reply from node ~s, timeout", [Node])
    end.

-spec reply_affirmative/5 :: (atom(), ne_binary(), ne_binary(), wh_json:json_object(), proplist()) -> 'ok'.
reply_affirmative(Node, FSID, CallId, RespJObj, Props) ->
    {ok, XML} = ecallmgr_fs_xml:route_resp_xml(RespJObj),
    ServerQ = wh_json:get_value(<<"Server-ID">>, RespJObj),
    lager:debug("sending XML to ~s: ~s", [Node, XML]),
    case freeswitch:fetch_reply(Node, FSID, iolist_to_binary(XML)) of
        ok ->
            lager:debug("node ~s accepted our route (authzed), starting control and events", [Node]),
            RouteCCVs = wh_json:get_value(<<"Custom-Channel-Vars">>, RespJObj, wh_json:new()),
            CCVs = case props:get_value(?GET_CCV(<<"Billing-ID">>), Props) of
                       undefined ->
                           BillingId = wh_util:to_hex_binary(crypto:md5(CallId)),
                           lager:debug("created new billing id ~s for channel ~s", [BillingId, CallId]),
                           _ = ecallmgr_util:send_cmd(Node, CallId, <<"export">>, ?SET_CCV(<<"Billing-ID">>, BillingId)),
                           wh_json:set_value(<<"Billing-ID">>, BillingId, RouteCCVs);
                       _Else ->
                           lager:debug("channel ~s already has billing id ~s", [CallId, _Else]),
                           RouteCCVs
                   end,
            case ecallmgr_call_control:control_procs(CallId) of
                [] -> start_control_and_events(Node, CallId, ServerQ, CCVs);
                Ps -> ecallmgr_call_control:update_node(Node, Ps)
            end;
        {error, Reason} ->
            lager:debug("node ~s rejected our route response, ~p", [Node, Reason]);
        timeout -> lager:error("received no reply from node ~s, timeout", [Node])
    end.

-spec start_control_and_events/4 :: (atom(), ne_binary(), ne_binary(), wh_json:json_object()) -> 'ok'.
start_control_and_events(Node, CallId, SendTo, CCVs) ->
        {ok, CtlPid} = ecallmgr_call_sup:start_control_process(Node, CallId, SendTo),
        {ok, _EvtPid} = ecallmgr_call_sup:start_event_process(Node, CallId),
        CtlQ = ecallmgr_call_control:queue_name(CtlPid),
        CtlProp = [{<<"Msg-ID">>, CallId}
                   ,{<<"Call-ID">>, CallId}
                   ,{<<"Control-Queue">>, CtlQ}
                   ,{<<"Custom-Channel-Vars">>, CCVs}
                   | wh_api:default_headers(CtlQ, <<"dialplan">>, <<"route_win">>, ?APP_NAME, ?APP_VERSION)
                  ],
    send_control_queue(SendTo, CtlProp).

-spec send_control_queue/2 :: (ne_binary(), proplist()) -> 'ok'.
send_control_queue(SendTo, CtlProp) ->
    lager:debug("sending route_win to ~s", [SendTo]),
    wh_amqp_worker:cast(?ECALLMGR_AMQP_POOL
                        ,CtlProp
                        ,fun(P) -> wapi_route:publish_win(SendTo, P) end
                       ).

-spec route_req/4 :: (ne_binary(), ne_binary(), proplist(), atom()) -> proplist().
route_req(CallId, FSID, Props, Node) ->
    [{<<"Msg-ID">>, FSID}
     ,{<<"Caller-ID-Name">>, props:get_value(<<"variable_effective_caller_id_name">>, Props,
                                             props:get_value(<<"Caller-Caller-ID-Name">>, Props, <<"Unknown">>))}
     ,{<<"Caller-ID-Number">>, props:get_value(<<"variable_effective_caller_id_number">>, Props,
                                               props:get_value(<<"Caller-Caller-ID-Number">>, Props, <<"0000000000">>))}
     ,{<<"To">>, ecallmgr_util:get_sip_to(Props)}
     ,{<<"From">>, ecallmgr_util:get_sip_from(Props)}
     ,{<<"Request">>, ecallmgr_util:get_sip_request(Props)}
     ,{<<"From-Network-Addr">>, props:get_value(<<"variable_sip_h_X-AUTH-IP">>, Props
                                                ,props:get_value(<<"variable_sip_received_ip">>, Props))}
     ,{<<"Switch-Nodename">>, wh_util:to_binary(Node)}
     ,{<<"Switch-Hostname">>, props:get_value(<<"FreeSWITCH-Hostname">>, Props)}
     ,{<<"Call-ID">>, CallId}
     ,{<<"Custom-Channel-Vars">>, wh_json:from_list(ecallmgr_util:custom_channel_vars(Props))}
     | wh_api:default_headers(?APP_NAME, ?APP_VERSION)
    ].<|MERGE_RESOLUTION|>--- conflicted
+++ resolved
@@ -168,16 +168,9 @@
 process_route_req(Node, FSID, CallId, Props) ->
     put(callid, CallId),
     lager:debug("processing fetch request ~s (call ~s) from ~s", [FSID, CallId, Node]),
-<<<<<<< HEAD
-
-    case wh_util:is_empty(props:get_value(<<"variable_recovered">>, Props)) of
-        true -> search_for_route(Node, FSID, CallId, Props);
-        false ->
-=======
     case wh_util:is_true(props:get_value(<<"variable_recovered">>, Props)) of
         false -> search_for_route(Node, FSID, CallId, Props);
         true ->
->>>>>>> c0410d27
             lager:debug("recovered channel already exists on ~s, park it", [Node]),
             RespJObj = wh_json:from_list([{<<"Routes">>, []}
                                           ,{<<"Method">>, <<"park">>}
