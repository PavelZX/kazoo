%%% @author James Aimonetti <james@2600hz.org>
%%% @copyright (C) 2010, James Aimonetti
%%% @doc
%%% Manage a FreeSWITCH node and its resources
%%% @end
%%% Created : 11 Nov 2010 by James Aimonetti <james@2600hz.org>

-module(ecallmgr_fs_node).

%% API
-export([start_handler/3]).
-export([monitor_node/2]).

-import(props, [get_value/2, get_value/3]).
-import(logger, [log/2, format_log/3]).

-include("../include/amqp_client/include/amqp_client.hrl").
-include("freeswitch_xml.hrl").
-include("whistle_api.hrl").
-include("whistle_amqp.hrl").
-include("ecallmgr.hrl").

%% lookups = [{LookupPid, ID, erlang:now()}]
-record(handler_state, {fs_node = undefined :: atom()
		       ,amqp_host = "" :: string()
		       ,app_vsn = <<>> :: binary()
		       ,stats = #node_stats{} :: #node_stats{}
		       ,options = [] :: proplist()
		       }).

-define(YR_TO_MICRO(Y), whistle_util:to_integer(Y)*365*24*3600*1000000).
-define(DAY_TO_MICRO(D), whistle_util:to_integer(D)*24*3600*1000000).
-define(HR_TO_MICRO(Hr), whistle_util:to_integer(Hr)*3600*1000000).
-define(MIN_TO_MICRO(Min), whistle_util:to_integer(Min)*60*1000000).
-define(SEC_TO_MICRO(Sec), whistle_util:to_integer(Sec)*1000000).
-define(MILLI_TO_MICRO(Mil), whistle_util:to_integer(Mil)*1000).

-spec(start_handler/3 :: (Node :: atom(), Options :: proplist(), AmqpHost :: string()) -> pid() | {error, term()}).
start_handler(Node, Options, AmqpHost) ->
    NodeData = extract_node_data(Node),
    {ok, Chans} = freeswitch:api(Node, show, "channels"),
    {ok, R} = re:compile("([\\d+])"),
    {match, Match} = re:run(Chans, R, [{capture, [1], list}]),
    Active = whistle_util:to_integer(lists:flatten(Match)),

    {ok, Vsn} = application:get_key(ecallmgr, vsn),
    Stats = #node_stats{started = erlang:now()
			,created_channels=Active
			,fs_uptime=get_value(uptime, NodeData, 0)
		       },
    HState = #handler_state{fs_node=Node, amqp_host=AmqpHost, app_vsn=list_to_binary(Vsn), stats=Stats, options=Options},
    case freeswitch:start_event_handler(Node, ?MODULE, monitor_node, HState) of
	{ok, Pid} -> Pid;
	timeout -> {error, timeout};
	{error, _Err}=E -> E
    end.

-spec(monitor_node/2 :: (Node :: atom(), S :: tuple()) -> no_return()).
monitor_node(Node, #handler_state{}=S) ->
    %% do init
    erlang:monitor_node(Node, true),
    freeswitch:event(Node, ['CHANNEL_CREATE', 'CHANNEL_DESTROY', 'HEARTBEAT', 'CHANNEL_HANGUP_COMPLETE']),
    monitor_loop(Node, S).

monitor_loop(Node, #handler_state{stats=#node_stats{created_channels=Cr, destroyed_channels=De}=Stats, options=Opts}=S) ->
    receive
	{diagnostics, Pid} ->
	    spawn(fun() -> diagnostics(Pid, Stats) end),
	    monitor_loop(Node, S);
	{event, [undefined | Data]} ->
	    EvtName = get_value(<<"Event-Name">>, Data),
	    format_log(info, "FS_NODE(~p): Evt: ~p~n", [self(), EvtName]),
	    case EvtName of
		<<"HEARTBEAT">> -> monitor_loop(Node, S#handler_state{stats=Stats#node_stats{last_heartbeat=erlang:now()}});
		_ -> monitor_loop(Node, S)
	    end;
	{event, [UUID | Data]} ->
	    EvtName = get_value(<<"Event-Name">>, Data),
	    format_log(info, "FS_NODE(~p): Evt: ~p UUID: ~p~n", [self(), EvtName, UUID]),
	    case EvtName of
		<<"CHANNEL_CREATE">> -> monitor_loop(Node, S#handler_state{stats=Stats#node_stats{created_channels=Cr+1}});
		<<"CHANNEL_DESTROY">> ->
		    ChanState = get_value(<<"Channel-State">>, Data),
		    case ChanState of
			<<"CS_NEW">> -> % ignore
			    monitor_loop(Node, S);
			<<"CS_DESTROY">> ->
			    monitor_loop(Node, S#handler_state{stats=Stats#node_stats{destroyed_channels=De+1}})
		    end;
		<<"CHANNEL_HANGUP_COMPLETE">> ->
		    monitor_loop(Node, S);
		_ -> monitor_loop(Node, S)
	    end;
	{resource_request, Pid, <<"audio">>, ChanOptions} ->
	    ActiveChan = Cr - De,
	    MaxChan = get_value(max_channels, Opts),
	    AvailChan =  MaxChan - ActiveChan,
	    Utilized =  round(ActiveChan / MaxChan * 100),

	    MinReq = get_value(min_channels_requested, ChanOptions),
	    FSHandlerPid = self(),
	    spawn(fun() ->channel_request(Pid, FSHandlerPid, AvailChan, Utilized, MinReq) end),
	    monitor_loop(Node, S);
	{resource_consume, Pid, Route} ->
	    ActiveChan = Cr - De,
	    MaxChan = get_value(max_channels, Opts, 1),
	    AvailChan =  MaxChan - ActiveChan,

	    spawn(fun() -> originate_channel(Node, S#handler_state.amqp_host, Pid, Route, AvailChan) end),
	    monitor_loop(Node, S);
	Msg ->
	    format_log(info, "FS_NODE(~p): Recv ~p~n", [self(), Msg]),
	    monitor_loop(Node, S)
    end.

-spec(originate_channel/5 :: (Node :: atom(), Host :: string(), Pid :: pid(), Route :: binary() | list(), AvailChan :: integer()) -> no_return()).
originate_channel(Node, Host, Pid, Route, AvailChan) ->
    DS = ecallmgr_util:route_to_dialstring(Route, ?DEFAULT_DOMAIN, Node), %% need to update this to be configurable
    format_log(info, "FS_NODE(~p): DS ~p~n", [self(), DS]),
    OrigStr = binary_to_list(list_to_binary(["sofia/sipinterface_1/", DS, " &park"])),
    format_log(info, "FS_NODE(~p): Orig ~p~n", [self(), OrigStr]),
    case freeswitch:api(Node, originate, OrigStr, 10000) of
	{ok, X} ->
	    format_log(info, "FS_NODE(~p): Originate to ~p resulted in ~p~n", [self(), DS, X]),
	    CallID = erlang:binary_part(X, {4, byte_size(X)-5}),
	    CtlQ = start_call_handling(Node, Host, CallID),
	    Pid ! {resource_consumed, CallID, CtlQ, AvailChan-1};
	{error, Y} ->
	    ErrMsg = erlang:binary_part(Y, {5, byte_size(Y)-6}),
	    format_log(info, "FS_NODE(~p): Failed to originate ~p: ~p~n", [self(), DS, ErrMsg]),
	    Pid ! {resource_error, ErrMsg};
	timeout ->
	    format_log(info, "FS_NODE(~p): Originate to ~p timed out~n", [self(), DS]),
	    Pid ! {resource_error, timeout}
    end.

-spec(start_call_handling/3 :: (Node :: atom(), Host :: string(), UUID :: binary()) -> CtlQueue :: binary()).
start_call_handling(Node, Host, UUID) ->
    CtlQueue = amqp_util:new_callctl_queue(Host, <<>>),
    amqp_util:bind_q_to_callctl(Host, CtlQueue),
<<<<<<< HEAD
    {ok, CtlPid} = ecallmgr_call_control:start(Node, UUID, {Host, CtlQueue}),
    {ok, _} = ecallmgr_call_sup:add_call_process(Node, UUID, Host, CtlPid),
=======
    {ok, CtlPid} = ecallmgr_call_sup:start_control_process(Node, UUID, {Host, CtlQueue}),
    ecallmgr_call_sup:start_event_process(Node, UUID, Host, CtlPid),
>>>>>>> 9bd2c094
    CtlQueue.

-spec(diagnostics/2 :: (Pid :: pid(), Stats :: tuple()) -> no_return()).
diagnostics(Pid, Stats) ->
    Resp = ecallmgr_diagnostics:get_diagnostics(Stats),
    Pid ! Resp.

channel_request(Pid, FSHandlerPid, AvailChan, Utilized, MinReq) ->
    format_log(info, "FS_NODE(~p): Avail: ~p MinReq: ~p~n", [self(), AvailChan, MinReq]),
    case MinReq > AvailChan of
	true -> Pid ! {resource_response, FSHandlerPid, []};
	false -> Pid ! {resource_response, FSHandlerPid, [{node, FSHandlerPid}
							  ,{available_channels, AvailChan}
							  ,{percent_utilization, Utilized}
							 ]}
    end.

-spec(extract_node_data/1 :: (Node :: atom()) -> proplist()).
extract_node_data(Node) ->
    {ok, Status} = freeswitch:api(Node, status),
    Lines = string:tokens(whistle_util:to_list(Status), [$\n]),
    process_status(Lines).

-spec(process_status/1 :: (Lines :: list()) -> proplist()).
process_status([[$U,$P, $  | Uptime], SessSince, Sess30, SessMax, CPU]) ->
    {match, [[Y],[D],[Hour],[Min],[Sec],[Milli],[Micro]]} = re:run(Uptime, "([\\d]+)", [{capture, [1], list}, global]),
    UpMicro = ?YR_TO_MICRO(Y) + ?DAY_TO_MICRO(D) + ?HR_TO_MICRO(Hour) + ?MIN_TO_MICRO(Min)
	+ ?SEC_TO_MICRO(Sec) + ?MILLI_TO_MICRO(Milli) + whistle_util:to_integer(Micro),
    {match, SessSinceNum} = re:run(SessSince, "([\\d]+)", [{capture, [1], list}]),
    {match, Sess30Num} = re:run(Sess30, "([\\d]+)", [{capture, [1], list}]),
    {match, SessMaxNum} = re:run(SessMax, "([\\d]+)", [{capture, [1], list}]),
    {match, CPUNum} = re:run(CPU, "([\\d\.]+)", [{capture, [1], list}]),

    [{uptime, UpMicro}
     ,{sessions_since_startup, whistle_util:to_integer(lists:flatten(SessSinceNum))}
     ,{sessions_per_thirty, whistle_util:to_integer(lists:flatten(Sess30Num))}
     ,{sessions_max, whistle_util:to_integer(lists:flatten(SessMaxNum))}
     ,{cpu, lists:flatten(CPUNum)}
    ].<|MERGE_RESOLUTION|>--- conflicted
+++ resolved
@@ -138,13 +138,10 @@
 start_call_handling(Node, Host, UUID) ->
     CtlQueue = amqp_util:new_callctl_queue(Host, <<>>),
     amqp_util:bind_q_to_callctl(Host, CtlQueue),
-<<<<<<< HEAD
-    {ok, CtlPid} = ecallmgr_call_control:start(Node, UUID, {Host, CtlQueue}),
-    {ok, _} = ecallmgr_call_sup:add_call_process(Node, UUID, Host, CtlPid),
-=======
+
     {ok, CtlPid} = ecallmgr_call_sup:start_control_process(Node, UUID, {Host, CtlQueue}),
     ecallmgr_call_sup:start_event_process(Node, UUID, Host, CtlPid),
->>>>>>> 9bd2c094
+
     CtlQueue.
 
 -spec(diagnostics/2 :: (Pid :: pid(), Stats :: tuple()) -> no_return()).
