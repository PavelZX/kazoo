--- conflicted
+++ resolved
@@ -173,50 +173,36 @@
     {ok, State}.
 
 
-<<<<<<< HEAD
--spec(originate_channel/4 :: (Node :: atom(), Pid :: pid(), Route :: binary() | list(), AvailChan :: integer()) -> no_return()).
-originate_channel(Node, Pid, Route, AvailChan) ->
-    ?LOG_SYS("Dialstring ~s", [Route]),
-    OrigStr = binary_to_list(list_to_binary(["sofia/sipinterface_1/", Route, " &park"])),
-    ?LOG_SYS("Originate command ~s", [OrigStr]),
-    case freeswitch:api(Node, originate, OrigStr, 9000) of
-	{ok, X} ->
-	    CallID = erlang:binary_part(X, {4, byte_size(X)-5}),
-	    ?LOG_START(CallID, "Originate resulted in ~s", [X]),
-	    CtlQ = start_call_handling(Node, CallID),
-	    Pid ! {resource_consumed, CallID, CtlQ, AvailChan-1};
-=======
+
 -spec(originate_channel/5 :: (Node :: atom(), Pid :: pid(), Route :: binary() | list(), AvailChan :: integer(), JObj :: json_object()) -> no_return()).
 originate_channel(Node, Pid, Route, AvailChan, JObj) ->
-    logger:format_log(info, "FS_NODE(~p): DS ~p~n", [self(), Route]),
     Action = get_originate_action(wh_json:get_value(<<"Application-Name">>, JObj), wh_json:get_value(<<"Application-Data">>, JObj)),
     OrigStr = binary_to_list(list_to_binary([Route, " &", Action])),
-    logger:format_log(info, "FS_NODE(~p): Originate Str ~p~n", [self(), OrigStr]),
+    ?LOG_SYS("Originate on node ~w: ~s", [OrigStr]),
     Result = freeswitch:bgapi(Node, originate, OrigStr),
     case Result of
 	{ok, JobId} ->
 	    receive
 		{bgok, JobId, X} ->
-		    logger:format_log(info, "FS_NODE(~p): Originate to ~p resulted in ~p~n", [self(), Route, X]),
 		    CallID = erlang:binary_part(X, {4, byte_size(X)-5}),
+		    ?LOG_START(CallID, "Originate on node ~w with JobID ~s received bgok: ~w", [Node, JobId, X]),
 		    CtlQ = start_call_handling(Node, CallID),
 		    Pid ! {resource_consumed, CallID, CtlQ, AvailChan-1};
 		{bgerror, JobId, Y} ->
 		    ErrMsg = erlang:binary_part(Y, {5, byte_size(Y)-6}),
-		    logger:format_log(info, "FS_NODE(~p): Failed to originate ~p: ~p~n", [self(), Route, ErrMsg]),
+		    ?LOG_SYS("Failed to originate on node ~w: ~s", [Node, ErrMsg]),
 		    Pid ! {resource_error, ErrMsg}
 	    after
 		9000 ->
-		    logger:format_log(info, "FS_NODE(~p): Originate to ~p timed out~n", [self(), Route]),
+		    ?LOG_SYS("Originate on node ~w timed out", [Node]),
 		    Pid ! {resource_error, timeout}
 	    end;
->>>>>>> 847c0fe9
 	{error, Y} ->
 	    ErrMsg = erlang:binary_part(Y, {5, byte_size(Y)-6}),
-	    ?LOG("Failed to originate ~s: ~s", [Route, ErrMsg]),
+	    ?LOG("Failed to originate on node ~w: ~s", [Node, ErrMsg]),
 	    Pid ! {resource_error, ErrMsg};
 	timeout ->
-	    ?LOG("Originate to ~s timed out", [Route]),
+	    ?LOG("Originate on node ~w: request timed out", [Node]),
 	    Pid ! {resource_error, timeout}
     end.
 
