--- conflicted
+++ resolved
@@ -1,10 +1,8 @@
 %%%-------------------------------------------------------------------
-%%% @author James Aimonetti <james@2600hz.org>
 %%% @copyright (C) 2011, VoIP INC
 %%% @doc
 %%% Listener for whapp requests to query the underlying switches
 %%% @end
-%%% Created :  5 Oct 2011 by James Aimonetti <james@2600hz.org>
 %%%-------------------------------------------------------------------
 -module(ecallmgr_fs_query).
 
@@ -22,23 +20,12 @@
 
 -define(SERVER, ?MODULE).
 
-<<<<<<< HEAD
 -define(RESPONDERS, [{{?MODULE, handle_channel_status}, [{<<"call_event">>, <<"channel_status_req">>}]}
                      ,{{?MODULE, handle_call_status}, [{<<"call_event">>, <<"call_status_req">>}]}
                      ,{{?MODULE, handle_channel_query}, [{<<"locate">>, <<"channel_req">>}]}
                     ]).
--define(BINDINGS, [{switch_lookups, []}
-                   ,{channel_query, []}
+-define(BINDINGS, [{call, [{restrict_to, [switch_lookups, channel_status, call_status]}]}
                   ]).
-=======
--define(RESPONDERS, [
-		     {{?MODULE, handle_channel_status}, [{<<"call_event">>, <<"status_req">>}]}
-		     ,{{?MODULE, handle_channel_query}, [{<<"locate">>, <<"channel_req">>}]}
-		    ]).
--define(BINDINGS, [
-		   {call, [{restrict_to, [switch_lookups, call_status]}]}
-		  ]).
->>>>>>> aefa623c
 
 -record(state, {}).
 
@@ -148,19 +135,11 @@
     ListOfChannels = [ecallmgr_fs_node:show_channels(Pid) || Pid <- ecallmgr_fs_sup:node_handlers()],
 
     SearchParams = lists:foldl(fun(Field, Acc) ->
-<<<<<<< HEAD
-                                       case wh_json:get_value(Field, JObj) of
-                                           undefined -> Acc;
-                                           Value -> [{Field, Value} | Acc]
-                                       end
-                               end, [], wapi_channel_query:optional_headers()),
-=======
 				       case wh_json:get_value(Field, JObj) of
 					   undefined -> Acc;
 					   Value -> [{Field, Value} | Acc]
 				       end
 			       end, [], wapi_call:optional_channel_headers()),
->>>>>>> aefa623c
 
     case lists:foldl(fun(NodeChannels, Acc) ->
                              filter_for_matching_uuids(SearchParams, NodeChannels, Acc)
@@ -301,8 +280,7 @@
 send_channel_query_resp(RespQ, UUIDs) ->
     Resp = [{<<"Active-Calls">>, UUIDs}
             | wh_api:default_headers(?APP_NAME, ?APP_VERSION)],
-<<<<<<< HEAD
-    wapi_channel_query:publish_resp(RespQ, Resp).
+    wapi_call:publish_channel_resp(RespQ, Resp).
 
 -spec create_call_status_resp/2 :: (proplist(), boolean()) -> proplist().
 create_call_status_resp(Props, true) ->
@@ -352,7 +330,4 @@
      ,{<<"Other-Leg-Caller-ID-Name">>, OLCIName}
      ,{<<"Other-Leg-Caller-ID-Number">>, OLCINum}
      ,{<<"Other-Leg-Destination-Number">>, props:get_value(<<"Caller-Destination-Number">>, Props)}
-     | wh_api:default_headers(?APP_NAME, ?APP_VERSION)].
-=======
-    wapi_call:publish_channel_resp(RespQ, Resp).
->>>>>>> aefa623c
+     | wh_api:default_headers(?APP_NAME, ?APP_VERSION)].