%%%-------------------------------------------------------------------
%%% @copyright (C) 2012, VoIP INC
%%% @doc
%%% 
%%% @end
%%% @contributors
%%%   James Aimonetti
%%%   Karl Anderson
%%%-------------------------------------------------------------------
-module(media_listener).

-behaviour(gen_listener).

%% API
-export([start_link/0
         ,handle_media_req/2
        ]).

%% gen_server callbacks
-export([init/1
         ,handle_call/3
         ,handle_cast/2
         ,handle_info/2
         ,handle_event/2
         ,terminate/2
         ,code_change/3
        ]).

-include("media.hrl").

%%%===================================================================
%%% API
%%%===================================================================

%%--------------------------------------------------------------------
%% @doc
%% Starts the server
%%
%% @spec start_link() -> {ok, Pid} | ignore | {error, Error}
%% @end
%%--------------------------------------------------------------------
start_link() ->
    gen_listener:start_link(?MODULE, [{bindings, [{media, []}]}
                                      ,{responders, [{{?MODULE, handle_media_req}
                                                      ,[{<<"media">>, <<"media_req">>}]}
                                                    ]}
                                     ], []).

handle_media_req(JObj, _Props) ->
    true = wapi_media:req_v(JObj),
    _ = wh_util:put_callid(JObj),

    lager:debug("recv media req for msg id: ~s", [wh_json:get_value(<<"Msg-ID">>, JObj)]),

<<<<<<< HEAD
    case wh_json:get_value(<<"Media-Name">>, JObj) of
        undefined ->
            send_error_resp(JObj, <<"invalid_media_name">>, <<>>);
        <<"tts://", Text/binary>> ->
            lager:debug("tts request for ~s", [Text]),
            load_from_tts(Text, JObj);
        Media ->
            load_from_db(JObj, Media)
    end.

load_from_db(JObj, Media) ->
    case find_attachment(binary:split(Media, <<"/">>, [global, trim])) of
        not_found ->
            send_error_resp(JObj, <<"not_found">>, <<>>);
        no_data ->
            send_error_resp(JObj, <<"no_data">>, <<>>);
        {Db, Doc, Attachment, Meta} ->
            Id = wh_util:format_account_id(Db, raw),
            send_media_resp(JObj, Id, Doc, Attachment, Meta),

            {ok, _FileServer} = media_files_sup:find_file_server(Id, Doc, Attachment, Meta),
            lager:debug("file server at ~p for ~s/~s/~s", [_FileServer, Id, Doc, Attachment])
    end.

load_from_tts(Text, JObj) ->
    {ok, _TTSServer} = media_files_sup:find_tts_server(Text, JObj),

    Format = wh_json:get_value(<<"Format">>, JObj, <<"wav">>),
    Path = iolist_to_binary([<<"tts/">>, wh_util:to_hex_binary(Text), $., Format]),

    Meta = wh_json:from_list([{<<"content_type">>, media_util:content_type_of(Format)}]),

    lager:debug("tts server at ~p for ~s", [_TTSServer, Path]),

    send_media_resp(JObj, Path, Meta).

send_media_resp(JObj, Id, Doc, Attachment, Meta) ->
    send_media_resp(JObj, [Id, <<"/">>, Doc, <<"/">>, Attachment], Meta).

send_media_resp(JObj, Path, Meta) ->
    Hostname = wh_network_utils:get_hostname(),
    Port = whapps_config:get_binary(?CONFIG_CAT, <<"port">>),

    {VlcPrefix, Protocol} = case whapps_config:get_is_true(?CONFIG_CAT, <<"use_vlc">>, false) of
                    true -> {<<"vlc://">>, <<"http://">>};
                    false -> {<<>>, streaming_protocol(wh_json:get_value(<<"content_type">>, Meta), wh_json:get_value(<<"Protocol">>, JObj))}
                end,

    StreamType = convert_stream_type(wh_json:get_value(<<"Stream-Type">>, JObj)),
    StreamURL = list_to_binary([VlcPrefix
                                ,Protocol
                                ,Hostname, <<":">>
                                ,Port, <<"/">>
                                ,StreamType, <<"/">>
                                ,Path
                               ]),

    lager:debug("final stream URL: ~s", [StreamURL]),

    %% TODO: add auth creds for one-time media response, and streaming creds for continuous
    Resp = [{<<"Media-Name">>, wh_json:get_value(<<"Media-Name">>, JObj)}
            ,{<<"Stream-URL">>, StreamURL}
            ,{<<"Msg-ID">>, wh_json:get_value(<<"Msg-ID">>, JObj)}
            | wh_api:default_headers(?APP_NAME, ?APP_VERSION)],
    wapi_media:publish_resp(wh_json:get_value(<<"Server-ID">>, JObj), Resp).
=======
    MediaName = wh_json:get_value(<<"Media-Name">>, JObj),
    case wh_media_url:playback(MediaName, JObj) of
        {error, ErrorMessage} -> 
            send_error_resp(JObj, ErrorMessage);            
        {ok, StreamURL} ->            
            send_media_resp(JObj, StreamURL)
    end.           
>>>>>>> d7006f77

%%%===================================================================
%%% gen_server callbacks
%%%===================================================================

%%--------------------------------------------------------------------
%% @private
%% @doc
%% Initializes the server
%%
%% @spec init(Args) -> {ok, State} |
%%                     {ok, State, Timeout} |
%%                     ignore |
%%                     {stop, Reason}
%% @end
%%--------------------------------------------------------------------
init([]) ->
    lager:debug("starting media_mgr listener"),
    {ok, ok}.

%%--------------------------------------------------------------------
%% @private
%% @doc
%% Handling call messages
%%
%% @spec handle_call(Request, From, State) ->
%%                                   {reply, Reply, State} |
%%                                   {reply, Reply, State, Timeout} |
%%                                   {noreply, State} |
%%                                   {noreply, State, Timeout} |
%%                                   {stop, Reason, Reply, State} |
%%                                   {stop, Reason, State}
%% @end
%%--------------------------------------------------------------------
handle_call(_Request, _From, State) ->
    Reply = ok,
    {reply, Reply, State}.

%%--------------------------------------------------------------------
%% @private
%% @doc
%% Handling cast messages
%%
%% @spec handle_cast(Msg, State) -> {noreply, State} |
%%                                  {noreply, State, Timeout} |
%%                                  {stop, Reason, State}
%% @end
%%--------------------------------------------------------------------
handle_cast(_Msg, State) ->
    {noreply, State}.

%%--------------------------------------------------------------------
%% @private
%% @doc
%% Handling all non call/cast messages
%%
%% @spec handle_info(Info, State) -> {noreply, State} |
%%                                   {noreply, State, Timeout} |
%%                                   {stop, Reason, State}
%% @end
%%--------------------------------------------------------------------
handle_info(_Info, State) ->
    {noreply, State}.

handle_event(_JObj, _State) ->
    {reply, []}.

%%--------------------------------------------------------------------
%% @private
%% @doc
%% This function is called by a gen_server when it is about to
%% terminate. It should be the opposite of Module:init/1 and do any
%% necessary cleaning up. When it returns, the gen_server terminates
%% with Reason. The return value is ignored.
%%
%% @spec terminate(Reason, State) -> void()
%% @end
%%--------------------------------------------------------------------
terminate(_Reason, _State) ->
    ok.

%%--------------------------------------------------------------------
%% @private
%% @doc
%% Convert process state when code is changed
%%
%% @spec code_change(OldVsn, State, Extra) -> {ok, NewState}
%% @end
%%--------------------------------------------------------------------
code_change(_OldVsn, State, _Extra) ->
    {ok, State}.

%%%===================================================================
%%% Internal functions
%%%===================================================================
send_error_resp(JObj, ErrMsg) ->
    MediaName = wh_json:get_value(<<"Media-Name">>, JObj),
    Error = [{<<"Media-Name">>, MediaName}
             ,{<<"Error-Code">>, <<"other">>}
             ,{<<"Error-Msg">>, wh_util:to_binary(ErrMsg)}
             ,{<<"Msg-ID">>, wh_json:get_value(<<"Msg-ID">>, JObj)}
             | wh_api:default_headers(?APP_NAME, ?APP_VERSION)
            ],
    lager:debug("sending error reply ~s for ~s", [ErrMsg, MediaName]),
    wapi_media:publish_error(wh_json:get_value(<<"Server-ID">>, JObj), Error).

send_media_resp(JObj, StreamURL) ->
    lager:debug("media stream URL: ~s", [StreamURL]),
    Resp = [{<<"Media-Name">>, wh_json:get_value(<<"Media-Name">>, JObj)}
            ,{<<"Stream-URL">>, StreamURL}
            ,{<<"Msg-ID">>, wh_json:get_value(<<"Msg-ID">>, JObj)}
            | wh_api:default_headers(?APP_NAME, ?APP_VERSION)
           ],
    wapi_media:publish_resp(wh_json:get_value(<<"Server-ID">>, JObj), Resp).<|MERGE_RESOLUTION|>--- conflicted
+++ resolved
@@ -52,73 +52,6 @@
 
     lager:debug("recv media req for msg id: ~s", [wh_json:get_value(<<"Msg-ID">>, JObj)]),
 
-<<<<<<< HEAD
-    case wh_json:get_value(<<"Media-Name">>, JObj) of
-        undefined ->
-            send_error_resp(JObj, <<"invalid_media_name">>, <<>>);
-        <<"tts://", Text/binary>> ->
-            lager:debug("tts request for ~s", [Text]),
-            load_from_tts(Text, JObj);
-        Media ->
-            load_from_db(JObj, Media)
-    end.
-
-load_from_db(JObj, Media) ->
-    case find_attachment(binary:split(Media, <<"/">>, [global, trim])) of
-        not_found ->
-            send_error_resp(JObj, <<"not_found">>, <<>>);
-        no_data ->
-            send_error_resp(JObj, <<"no_data">>, <<>>);
-        {Db, Doc, Attachment, Meta} ->
-            Id = wh_util:format_account_id(Db, raw),
-            send_media_resp(JObj, Id, Doc, Attachment, Meta),
-
-            {ok, _FileServer} = media_files_sup:find_file_server(Id, Doc, Attachment, Meta),
-            lager:debug("file server at ~p for ~s/~s/~s", [_FileServer, Id, Doc, Attachment])
-    end.
-
-load_from_tts(Text, JObj) ->
-    {ok, _TTSServer} = media_files_sup:find_tts_server(Text, JObj),
-
-    Format = wh_json:get_value(<<"Format">>, JObj, <<"wav">>),
-    Path = iolist_to_binary([<<"tts/">>, wh_util:to_hex_binary(Text), $., Format]),
-
-    Meta = wh_json:from_list([{<<"content_type">>, media_util:content_type_of(Format)}]),
-
-    lager:debug("tts server at ~p for ~s", [_TTSServer, Path]),
-
-    send_media_resp(JObj, Path, Meta).
-
-send_media_resp(JObj, Id, Doc, Attachment, Meta) ->
-    send_media_resp(JObj, [Id, <<"/">>, Doc, <<"/">>, Attachment], Meta).
-
-send_media_resp(JObj, Path, Meta) ->
-    Hostname = wh_network_utils:get_hostname(),
-    Port = whapps_config:get_binary(?CONFIG_CAT, <<"port">>),
-
-    {VlcPrefix, Protocol} = case whapps_config:get_is_true(?CONFIG_CAT, <<"use_vlc">>, false) of
-                    true -> {<<"vlc://">>, <<"http://">>};
-                    false -> {<<>>, streaming_protocol(wh_json:get_value(<<"content_type">>, Meta), wh_json:get_value(<<"Protocol">>, JObj))}
-                end,
-
-    StreamType = convert_stream_type(wh_json:get_value(<<"Stream-Type">>, JObj)),
-    StreamURL = list_to_binary([VlcPrefix
-                                ,Protocol
-                                ,Hostname, <<":">>
-                                ,Port, <<"/">>
-                                ,StreamType, <<"/">>
-                                ,Path
-                               ]),
-
-    lager:debug("final stream URL: ~s", [StreamURL]),
-
-    %% TODO: add auth creds for one-time media response, and streaming creds for continuous
-    Resp = [{<<"Media-Name">>, wh_json:get_value(<<"Media-Name">>, JObj)}
-            ,{<<"Stream-URL">>, StreamURL}
-            ,{<<"Msg-ID">>, wh_json:get_value(<<"Msg-ID">>, JObj)}
-            | wh_api:default_headers(?APP_NAME, ?APP_VERSION)],
-    wapi_media:publish_resp(wh_json:get_value(<<"Server-ID">>, JObj), Resp).
-=======
     MediaName = wh_json:get_value(<<"Media-Name">>, JObj),
     case wh_media_url:playback(MediaName, JObj) of
         {error, ErrorMessage} -> 
@@ -126,7 +59,6 @@
         {ok, StreamURL} ->            
             send_media_resp(JObj, StreamURL)
     end.           
->>>>>>> d7006f77
 
 %%%===================================================================
 %%% gen_server callbacks
