--- conflicted
+++ resolved
@@ -248,13 +248,7 @@
                       wh_json:from_list([{<<"mailbox">>, <<"invalid mailbox number or number exists">>}])
                       ,Context);
                 false ->
-<<<<<<< HEAD
-                    Context1 = #cb_context{doc=VMBox, db_name=Db, account_id=AccountId} = crossbar_doc:load_merge(DocId, JObj, Context),
-                    _ = spawn(fun() -> _ = crossbar_util:put_reqid(Context1), update_mwi(Context1) end),
-                    Context1
-=======
                     crossbar_doc:load_merge(DocId, JObj, Context)
->>>>>>> be776000
             end
     end.
 
