%%%-------------------------------------------------------------------
%%% @copyright (C) 2011, VoIP INC
%%% @doc
%%%
%%% CDR
%%% Read only access to CDR docs
%%%
%%% @end
%%% @contributors
%%%   Edouard Swiac
%%%   James Aimonetti
%%%   Karl Anderson
%%%-------------------------------------------------------------------
-module(cb_cdrs).

-export([init/0
         ,allowed_methods/0, allowed_methods/1
         ,resource_exists/0, resource_exists/1
         ,validate/1, validate/2
        ]).

-include("../../include/crossbar.hrl").

-define(MOD_CONFIG_CAT, <<(?CONFIG_CAT)/binary, ".cdrs">>).

-define(CB_LIST_BY_USER, <<"cdrs/listing_by_owner">>).
-define(CB_LIST, <<"cdrs/crossbar_listing">>).

%%%===================================================================
%%% API
%%%===================================================================
init() ->
    _ = crossbar_bindings:bind(<<"v1_resource.allowed_methods.cdrs">>, ?MODULE, allowed_methods),
    _ = crossbar_bindings:bind(<<"v1_resource.resource_exists.cdrs">>, ?MODULE, resource_exists),
    _ = crossbar_bindings:bind(<<"v1_resource.validate.cdrs">>, ?MODULE, validate).

%%%===================================================================
%%% Internal functions
%%%===================================================================

%%--------------------------------------------------------------------
%% @private
%% @doc
%% This function determines the verbs that are appropriate for the
%% given Nouns.  IE: '/cdr/' can only accept GET
%%
%% Failure here returns 405
%% @end
%%--------------------------------------------------------------------
-spec allowed_methods/0 :: () -> http_methods().
-spec allowed_methods/1 :: (path_token()) -> http_methods().
allowed_methods() ->
    ['GET'].
allowed_methods(_) ->
    ['GET'].

%%--------------------------------------------------------------------
%% @private
%% @doc
%% This function determines if the provided list of Nouns are valid.
%%
%% Failure here returns 404
%% @end
%%--------------------------------------------------------------------
-spec resource_exists/0 :: () -> boolean().
-spec resource_exists/1 :: (path_token()) -> boolean().
resource_exists() ->
    true.
resource_exists(_) ->
    true.

%%--------------------------------------------------------------------
%% @private
%% @doc
%% This function determines if the parameters and content are correct
%% for this request
%%
%% Failure here returns 400
%% @end
%%--------------------------------------------------------------------
-spec validate/1 :: (#cb_context{}) -> #cb_context{}.
-spec validate/2 :: (#cb_context{}, path_token()) -> #cb_context{}.
validate(#cb_context{req_verb = <<"get">>}=Context) ->
        load_cdr_summary(Context).
validate(#cb_context{req_verb = <<"get">>}=Context, CDRId) ->
        load_cdr(CDRId, Context).

%%--------------------------------------------------------------------
%% @private
%% @doc
%% Attempt to load list of accounts, each summarized.  Or a specific
%% account summary.
%% @end
%%--------------------------------------------------------------------
-spec load_cdr_summary/1 :: (#cb_context{}) -> #cb_context{}.
load_cdr_summary(#cb_context{req_nouns=Nouns, query_json=QJObj}=Context) ->
    case Nouns of
        [_, {?WH_ACCOUNTS_DB, _AID} | _] ->
<<<<<<< HEAD
            lager:debug("loading cdrs for account ~s", [_AID]),
            crossbar_doc:load_view(?CB_LIST
                                   ,[]
                                   ,Context
                                   ,fun normalize_view_results/2);
        [_, {<<"users">>, [UserId] } | _] ->
            lager:debug("loading cdrs for user ~s", [UserId]),
            crossbar_doc:load_view(?CB_LIST_BY_USER
                                   ,[{<<"key">>, UserId}]
                                   ,Context
                                   ,fun normalize_view_results/2);
=======
            ?LOG("loading cdrs for account ~s", [_AID]),
            case create_view_options(undefined, Context) of
                {error, C} -> C;
                {ok, ViewOptions} ->
                    crossbar_doc:load_view(?CB_LIST
                                           ,ViewOptions
                                           ,Context#cb_context{query_json=wh_json:delete_keys([<<"created_to">>
                                                                                              ,<<"created_from">>
                                                                                              ], QJObj)}
                                           ,fun normalize_view_results/2)
            end;
        [_, {<<"users">>, [UserId] } | _] ->
            ?LOG("loading cdrs for user ~s", [UserId]),
            case create_view_options(UserId, Context) of
                {error, C} -> C;
                {ok, ViewOptions} ->
                    crossbar_doc:load_view(?CB_LIST_BY_USER
                                           ,ViewOptions
                                           ,Context#cb_context{query_json=wh_json:delete_keys([<<"created_to">>
                                                                                              ,<<"created_from">>
                                                                                              ], QJObj)}
                                           ,fun normalize_view_results/2)
            end;
>>>>>>> ae23e63b
        _ ->
            lager:debug("invalid URL chain for cdr summary request"),
            crossbar_util:response_faulty_request(Context)
    end.

%%--------------------------------------------------------------------
%% @private
%% @doc
%% Load a CDR document from the database
%% @end
%%--------------------------------------------------------------------
-spec load_cdr/2 :: (ne_binary(), #cb_context{}) -> #cb_context{}.
load_cdr(CdrId, Context) ->
    crossbar_doc:load(CdrId, Context).

%%--------------------------------------------------------------------
%% @private
%% @doc
%% Normalizes the resuts of a view
%% @end
%%--------------------------------------------------------------------
-spec normalize_view_results/2 :: (Doc :: wh_json:json_object(), Acc :: wh_json:json_objects()) -> wh_json:json_objects().
normalize_view_results(JObj, Acc) ->
    [wh_json:get_value(<<"value">>, JObj)|Acc].

%%--------------------------------------------------------------------
%% @private
%% @doc
%%
%% @end
%%--------------------------------------------------------------------
-spec create_view_options/2 :: (undefined | ne_binary(), #cb_context{}) -> {error, #cb_context{}} |
                                                                           {ok, proplist()}.
create_view_options(OwnerId, #cb_context{query_json=JObj}=Context) ->
    MaxRange = whapps_config:get_integer(?MOD_CONFIG_CAT, <<"maximum_range">>, 6048000),
    To = wh_json:get_integer_value(<<"created_to">>, JObj, wh_util:current_tstamp()),
    From = wh_json:get_integer_value(<<"created_from">>, JObj, wh_util:current_tstamp() - MaxRange),
    Diff = To - From,
    case {Diff < 0, Diff > MaxRange} of
        {true, _} -> 
            Error = wh_json:set_value([<<"created_from">>, <<"invalid">>]
                                      ,<<"created_from is prior to created_to">>
                                      ,wh_json:new()),
            {error, crossbar_util:response_invalid_data(Error, Context)};
        {_, true} -> 
            Error = wh_json:set_value([<<"created_to">>, <<"invalid">>]
                                      ,<<"created_to is more than "
                                         ,(wh_util:to_binary(MaxRange))/binary
                                         ," seconds from created_from">>
                                      ,wh_json:new()),
            {error, crossbar_util:response_invalid_data(Error, Context)};
        {false, false} when OwnerId =:= undefined ->
            {ok, [{<<"startkey">>, From}, {<<"endkey">>, To}]};
         {false, false} ->
            {ok, [{<<"startkey">>, [OwnerId, From]}, {<<"endkey">>, [OwnerId, To]}]}
    end.<|MERGE_RESOLUTION|>--- conflicted
+++ resolved
@@ -96,20 +96,7 @@
 load_cdr_summary(#cb_context{req_nouns=Nouns, query_json=QJObj}=Context) ->
     case Nouns of
         [_, {?WH_ACCOUNTS_DB, _AID} | _] ->
-<<<<<<< HEAD
             lager:debug("loading cdrs for account ~s", [_AID]),
-            crossbar_doc:load_view(?CB_LIST
-                                   ,[]
-                                   ,Context
-                                   ,fun normalize_view_results/2);
-        [_, {<<"users">>, [UserId] } | _] ->
-            lager:debug("loading cdrs for user ~s", [UserId]),
-            crossbar_doc:load_view(?CB_LIST_BY_USER
-                                   ,[{<<"key">>, UserId}]
-                                   ,Context
-                                   ,fun normalize_view_results/2);
-=======
-            ?LOG("loading cdrs for account ~s", [_AID]),
             case create_view_options(undefined, Context) of
                 {error, C} -> C;
                 {ok, ViewOptions} ->
@@ -121,7 +108,7 @@
                                            ,fun normalize_view_results/2)
             end;
         [_, {<<"users">>, [UserId] } | _] ->
-            ?LOG("loading cdrs for user ~s", [UserId]),
+            lager:debug("loading cdrs for user ~s", [UserId]),
             case create_view_options(UserId, Context) of
                 {error, C} -> C;
                 {ok, ViewOptions} ->
@@ -132,7 +119,6 @@
                                                                                               ], QJObj)}
                                            ,fun normalize_view_results/2)
             end;
->>>>>>> ae23e63b
         _ ->
             lager:debug("invalid URL chain for cdr summary request"),
             crossbar_util:response_faulty_request(Context)
