{
   "_id":"media",
   "$schema":"http://json-schema.org/draft-03/schema#",
   "id":"http://json-schema.org/draft-03/schema#",
   "description":"Schema for media",
   "properties":{
      "name":{
         "description":"A friendly name for the media",
         "required":"true",
         "type":"string",
         "minLength":1,
         "maxLength":128
      },
      "description":{
         "description":"A breif description of the media update, usally the original file name",
         "type":"string",
         "minLength":1,
         "maxLength":128
      },
      "content_length":{
         "description":"length, in bytes, of the file",
         "type":"integer",
         "minimum":1,
         "maximum":5242880
      },
      "tts":{
         "description":"Text-to-speech options used to create audio files from text",
         "type":"object",
         "properties":{
            "text":{
               "description":"The text to be converted into audio",
               "type":"string",
               "minLength":1
            },
            "voice":{
               "description":"The voice to be used during the conversion",
               "type":"string",
               "default":"female/en-US",
               "enum":[
                  "female/en-US",
                  "male/en-US",
                  "female/en-GB",
                  "male/en-GB"
               ]
            }
         },
         "default":{
         }
      },
      "content_type":{
         "description":"Used to override the automatic upload type",
         "type":"string",
         "enum":[
            "audio/mp3",
            "audio/mpeg",
            "audio/mpeg3",
            "audio/x-wav",
            "audio/wav",
            "audio/ogg"
         ]
      },
      "media_source":{
         "description":"Defines the source of the media",
         "type":"string",
         "default":"upload",
         "enum":[
            "recording",
            "upload",
            "tts"
         ]
<<<<<<< HEAD
      },
      "source_type":{
         "description":"If the media was generated from a callflow module, this is the module name",
         "type":"string"
      },
      "source_id":{
         "description":"If the media was generated from a callflow module, this is ID of the properties",
         "type":"string",
         "minLength":32,
         "maxLength":32
      },
      "streamable":{
         "description":"Determines if the media can be streamed",
         "type":"boolean",
         "default":true
=======
>>>>>>> 708f3611
      }
}<|MERGE_RESOLUTION|>--- conflicted
+++ resolved
@@ -68,23 +68,5 @@
             "upload",
             "tts"
          ]
-<<<<<<< HEAD
-      },
-      "source_type":{
-         "description":"If the media was generated from a callflow module, this is the module name",
-         "type":"string"
-      },
-      "source_id":{
-         "description":"If the media was generated from a callflow module, this is ID of the properties",
-         "type":"string",
-         "minLength":32,
-         "maxLength":32
-      },
-      "streamable":{
-         "description":"Determines if the media can be streamed",
-         "type":"boolean",
-         "default":true
-=======
->>>>>>> 708f3611
       }
 }