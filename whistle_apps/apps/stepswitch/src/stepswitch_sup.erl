%%%-------------------------------------------------------------------
%%% @copyright (C) 2010-2011, VoIP INC
%%% @doc
%%% Root supervisor tree for stepswitch routing WhApp
%%% @end
%%%-------------------------------------------------------------------

-module(stepswitch_sup).

-behaviour(supervisor).

-include_lib("whistle/include/wh_types.hrl").

%% API
<<<<<<< HEAD
-export([start_link/0, cache_proc/0]).
=======
-export([start_link/0]).
-export([cache_proc/0, listener/0]).
>>>>>>> 0e3eebee

%% Supervisor callbacks
-export([init/1]).

%% Helper macro for declaring children of supervisor
-define(CHILD(Name, Type), {Name, {Name, start_link, []}, permanent, 5000, Type, [Name]}).
-define(CACHE(Name), {Name, {wh_cache, start_link, [Name]}, permanent, 5000, worker, [wh_cache]}).
<<<<<<< HEAD
-define(CHILDREN, [{ss_inbound_listener, worker}, {ss_outbound_listener, worker}]).
=======
-define(CHILDREN, [{stepswitch_listener, worker}]).
>>>>>>> 0e3eebee

%% ===================================================================
%% API functions
%% ===================================================================

%%--------------------------------------------------------------------
%% @public
%% @doc
%% Starts the supervisor
%% @end
%%--------------------------------------------------------------------
-spec start_link/0 :: () -> startlink_ret().
start_link() ->
    supervisor:start_link({local, ?MODULE}, ?MODULE, []).

-spec cache_proc/0 :: () -> {'ok', pid()}.
cache_proc() ->
    [P] = [P || {Mod, P, _, _} <- supervisor:which_children(?MODULE),
<<<<<<< HEAD
		Mod =:= ss_cache],
    {ok, P}.

=======
                Mod =:= stepswitch_cache],
    {ok, P}.

-spec listener/0 :: () -> {'ok', pid()}.
listener() ->
    [P] = [P || {Mod, P, _, _} <- supervisor:which_children(?MODULE),
                Mod =:= stepswitch_listener],
    {ok, P}.
>>>>>>> 0e3eebee

%% ===================================================================
%% Supervisor callbacks
%% ===================================================================

%%--------------------------------------------------------------------
%% @public
%% @doc
%% Whenever a supervisor is started using supervisor:start_link/[2,3],
%% this function is called by the new process to find out about
%% restart strategy, maximum restart frequency and child
%% specifications.
%% @end
%%--------------------------------------------------------------------
-spec init([]) -> sup_init_ret().
init([]) ->
    RestartStrategy = one_for_one,
    MaxRestarts = 5,
    MaxSecondsBetweenRestarts = 10,

    SupFlags = {RestartStrategy, MaxRestarts, MaxSecondsBetweenRestarts},
    Children = [?CHILD(Name, Type) || {Name, Type} <- ?CHILDREN],

<<<<<<< HEAD
    {ok, {SupFlags, [?CACHE(ss_cache) | Children]}}.
=======
    {ok, {SupFlags, [?CACHE(stepswitch_cache) | Children]}}.
>>>>>>> 0e3eebee
<|MERGE_RESOLUTION|>--- conflicted
+++ resolved
@@ -12,12 +12,8 @@
 -include_lib("whistle/include/wh_types.hrl").
 
 %% API
-<<<<<<< HEAD
--export([start_link/0, cache_proc/0]).
-=======
 -export([start_link/0]).
 -export([cache_proc/0, listener/0]).
->>>>>>> 0e3eebee
 
 %% Supervisor callbacks
 -export([init/1]).
@@ -25,11 +21,7 @@
 %% Helper macro for declaring children of supervisor
 -define(CHILD(Name, Type), {Name, {Name, start_link, []}, permanent, 5000, Type, [Name]}).
 -define(CACHE(Name), {Name, {wh_cache, start_link, [Name]}, permanent, 5000, worker, [wh_cache]}).
-<<<<<<< HEAD
--define(CHILDREN, [{ss_inbound_listener, worker}, {ss_outbound_listener, worker}]).
-=======
 -define(CHILDREN, [{stepswitch_listener, worker}]).
->>>>>>> 0e3eebee
 
 %% ===================================================================
 %% API functions
@@ -48,11 +40,6 @@
 -spec cache_proc/0 :: () -> {'ok', pid()}.
 cache_proc() ->
     [P] = [P || {Mod, P, _, _} <- supervisor:which_children(?MODULE),
-<<<<<<< HEAD
-		Mod =:= ss_cache],
-    {ok, P}.
-
-=======
                 Mod =:= stepswitch_cache],
     {ok, P}.
 
@@ -61,7 +48,6 @@
     [P] = [P || {Mod, P, _, _} <- supervisor:which_children(?MODULE),
                 Mod =:= stepswitch_listener],
     {ok, P}.
->>>>>>> 0e3eebee
 
 %% ===================================================================
 %% Supervisor callbacks
@@ -85,8 +71,4 @@
     SupFlags = {RestartStrategy, MaxRestarts, MaxSecondsBetweenRestarts},
     Children = [?CHILD(Name, Type) || {Name, Type} <- ?CHILDREN],
 
-<<<<<<< HEAD
-    {ok, {SupFlags, [?CACHE(ss_cache) | Children]}}.
-=======
-    {ok, {SupFlags, [?CACHE(stepswitch_cache) | Children]}}.
->>>>>>> 0e3eebee
+    {ok, {SupFlags, [?CACHE(stepswitch_cache) | Children]}}.