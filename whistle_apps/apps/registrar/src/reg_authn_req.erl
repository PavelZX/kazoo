--- conflicted
+++ resolved
@@ -69,13 +69,8 @@
     lager:debug("sending SIP authentication error"),
     wapi_authn:publish_error(wh_json:get_value(<<"Server-ID">>, JObj), Resp).
 
-<<<<<<< HEAD
 -spec create_ccvs(#auth_user{}) -> wh_json:object().
 create_ccvs(#auth_user{}=AuthUser) ->    
-=======
--spec create_ccvs/1 :: (#auth_user{}) -> wh_json:object().
-create_ccvs(#auth_user{}=AuthUser) ->
->>>>>>> ec8fde75
     Props = [{<<"Username">>, AuthUser#auth_user.username}
              ,{<<"Realm">>, AuthUser#auth_user.realm}
              ,{<<"Account-ID">>, AuthUser#auth_user.account_id}
