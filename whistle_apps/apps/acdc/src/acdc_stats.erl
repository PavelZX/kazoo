%%%-------------------------------------------------------------------
%%% @copyright (C) 2012, 2600Hz
%%% @doc
%%% Collector of stats
%%% @end
%%% @contributors
%%%   James Aimonetti
%%%-------------------------------------------------------------------
-module(acdc_stats).

-behaviour(gen_listener).

%% Query API
-export([acct_stats/1
         ,queue_stats/1, queue_stats/2
         ,agent_stats/1, agent_stats/2
        ]).

%% Stats API
-export([call_processed/5
         ,call_abandoned/4
         ,call_missed/4
         ,call_handled/5
         ,call_waiting/3
         ,call_recorded/4

         %% Agent-specific stats
         ,agent_active/2
         ,agent_inactive/2
         ,agent_paused/3
         ,agent_resume/2
         ,agent_wrapup/3
         ,agent_ready/2
        ]).

%% gen_listener functions
-export([start_link/0
         ,init/1
         ,handle_call/3
         ,handle_cast/2
         ,handle_info/2
         ,handle_event/2
         ,terminate/2
         ,code_change/3
        ]).

%% Internal functions
-export([write_to_dbs/1
         ,flush_table/0
        ]).

-include("acdc.hrl").

-define(ETS_TABLE, ?MODULE).

-type stat_name() :: 'call_processed' | 'call_abandoned' |
                     'call_missed' | 'call_handled' |
                     'call_waiting' | 'call_recorded' |
                     'agent_active' | 'agent_inactive' | 'agent_wrapup' |
                     'agent_paused' | 'agent_resume'.

-record(stat, {
          name            :: stat_name() | '_'
          ,acct_id        :: ne_binary() | '$1' % for the match spec
          ,queue_id       :: ne_binary() | '$2' | '_'
          ,agent_id       :: ne_binary() | '$2' | '_'
          ,call_id        :: ne_binary() | '_'
          ,call_count     :: integer() | '_'
          ,elapsed        :: integer() | '_'
          ,timestamp = wh_util:current_tstamp() :: integer() | '_' % gregorian seconds
          ,active_since   :: integer() | '_'
          ,abandon_reason :: abandon_reason() | '_'
         }).

-spec acct_stats/1 :: (ne_binary()) -> wh_json:json_objects().
acct_stats(AcctId) ->
    MatchSpec = [{#stat{acct_id='$1', _ = '_'}
                  ,[{'=:=', '$1', AcctId}]
                  ,['$_']
                 }],
    AcctDocs = lists:foldl(fun(Stat, AcctAcc) ->
                                   update_stat(AcctAcc, Stat)
                           end, dict:new(), ets:select(?ETS_TABLE, MatchSpec)
                          ),
    wh_doc:public_fields(fetch_acct_doc(AcctId, AcctDocs)).

queue_stats(AcctId) ->
    MatchSpec = [{#stat{acct_id='$1', queue_id='$2', _='_'}
                  ,[{'=:=', '$1', AcctId}
                    ,{'=/=', '$2', 'undefined'}
                   ]
                  ,['$_']
                 }],
    AcctDocs = lists:foldl(fun(Stat, AcctAcc) ->
                                   update_stat(AcctAcc, Stat)
                           end, dict:new(), ets:select(?ETS_TABLE, MatchSpec)
                          ),
    wh_json:get_value([<<"queues">>], wh_doc:public_fields(fetch_acct_doc(AcctId, AcctDocs))).

queue_stats(AcctId, QueueId) ->
    MatchSpec = [{#stat{acct_id='$1', queue_id='$2', _='_'}
                  ,[{'=:=', '$1', AcctId}
                    ,{'=:=', '$2', QueueId}
                   ]
                  ,['$_']
                 }],
    AcctDocs = lists:foldl(fun(Stat, AcctAcc) ->
                                   update_stat(AcctAcc, Stat)
                           end, dict:new(), ets:select(?ETS_TABLE, MatchSpec)
                          ),
    wh_json:get_value([<<"queues">>, QueueId], wh_doc:public_fields(fetch_acct_doc(AcctId, AcctDocs))).

agent_stats(AcctId) ->
    MatchSpec = [{#stat{acct_id='$1', agent_id='$2', _='_'}
                  ,[{'=:=', '$1', AcctId}
                    ,{'=/=', '$2', 'undefined'}
                   ]
                  ,['$_']
                 }],

    AcctDocs = lists:foldl(fun(Stat, AcctAcc) ->
                                   update_stat(AcctAcc, Stat)
                           end, dict:new(), ets:select(?ETS_TABLE, MatchSpec)
                          ),
    wh_json:get_value(<<"agents">>, wh_doc:public_fields(fetch_acct_doc(AcctId, AcctDocs))).

agent_stats(AcctId, AgentId) ->
    MatchSpec = [{#stat{acct_id='$1', agent_id='$2', _='_'}
                  ,[{'=:=', '$1', AcctId}
                    ,{'=:=', '$2', AgentId}
                   ]
                  ,['$_']
                 }],

    AcctDocs = lists:foldl(fun(Stat, AcctAcc) ->
                                   update_stat(AcctAcc, Stat)
                           end, dict:new(), ets:select(?ETS_TABLE, MatchSpec)
                          ),
    wh_json:get_value([<<"agents">>, AgentId], wh_doc:public_fields(fetch_acct_doc(AcctId, AcctDocs))).

%% An agent connected with a caller
-spec call_processed/5 :: (ne_binary(), ne_binary()
                           ,ne_binary(), ne_binary()
                           ,integer()
                           ) -> 'ok'.
call_processed(AcctId, QueueId, AgentId, CallId, Elapsed) ->
    gen_listener:cast(?MODULE, {store, #stat{acct_id=AcctId
                                             ,queue_id=QueueId
                                             ,agent_id=AgentId
                                             ,call_id=CallId
                                             ,elapsed=Elapsed
                                             ,name=call_processed
                                            }
                               }).

%% Caller left the queue
-spec call_abandoned/4 :: (ne_binary(), ne_binary()
                           ,ne_binary(), abandon_reason()
                          ) -> 'ok'.
call_abandoned(AcctId, QueueId, CallId, Reason) ->
    gen_listener:cast(?MODULE, {store, #stat{acct_id=AcctId
                                             ,queue_id=QueueId
                                             ,call_id=CallId
                                             ,abandon_reason=Reason
                                             ,name=call_abandoned
                                            }
                               }).

%% Agent was rung for a call, and failed to pickup in time
-spec call_missed/4 :: (ne_binary(), ne_binary(), ne_binary(), ne_binary()) -> 'ok'.
call_missed(AcctId, QueueId, AgentId, CallId) ->
    gen_listener:cast(?MODULE, {store, #stat{acct_id=AcctId
                                             ,queue_id=QueueId
                                             ,agent_id=AgentId
                                             ,call_id=CallId
                                             ,name=call_missed
                                            }
                               }).

%% Call was picked up by an agent, track how long caller was in queue
-spec call_handled/5 :: (ne_binary(), ne_binary(), ne_binary(), ne_binary(), integer()) -> 'ok'.
call_handled(AcctId, QueueId, CallId, AgentId, Elapsed) ->
    gen_listener:cast(?MODULE, {store, #stat{acct_id=AcctId
                                             ,queue_id=QueueId
                                             ,agent_id=AgentId
                                             ,call_id=CallId
                                             ,elapsed=Elapsed
                                             ,name=call_handled
                                            }
                               }),
    gen_listener:cast(?MODULE, {remove, call_waiting_stat(AcctId, QueueId, CallId, '_')}).

%% Call was placed in the AMQP Queue
-spec call_waiting/3 :: (ne_binary(), ne_binary(), ne_binary()) -> 'ok'.
call_waiting(AcctId, QueueId, CallId) ->
    gen_listener:cast(?MODULE, {store, call_waiting_stat(AcctId, QueueId, CallId)}).

call_waiting_stat(AcctId, QueueId, CallId) ->
    call_waiting_stat(AcctId, QueueId, CallId, wh_util:current_tstamp()).
call_waiting_stat(AcctId, QueueId, CallId, Start) ->
    #stat{acct_id=AcctId
          ,queue_id=QueueId
          ,call_id=CallId
          ,timestamp=Start
          ,name=call_waiting
         }.

call_recorded(AcctId, QueueId, AgentId, CallId) ->
    gen_listener:cast(?MODULE, {store, #stat{acct_id=AcctId
                                             ,queue_id=QueueId
                                             ,agent_id=AgentId
                                             ,call_id=CallId
                                             ,name=call_recorded
                                            }
                               }).

%% marks an agent as active for an account
-spec agent_active/2 :: (ne_binary(), ne_binary()) -> 'ok'.
agent_active(AcctId, AgentId) ->
    gen_listener:cast(?MODULE, {store, #stat{acct_id=AcctId
                                             ,agent_id=AgentId
                                             ,active_since=wh_util:current_tstamp()
                                             ,name=agent_active
                                            }
                               }).

%% marks an agent as inactive for an account
-spec agent_inactive/2 :: (ne_binary(), ne_binary()) -> 'ok'.
agent_inactive(AcctId, AgentId) ->
    gen_listener:cast(?MODULE, {store, #stat{acct_id=AcctId
                                             ,agent_id=AgentId
                                             ,name=agent_inactive
                                            }
                               }).

%% marks an agent as back from break, effectively removing the waiting stat
-spec agent_resume/2 :: (ne_binary(), ne_binary()) -> 'ok'.
agent_resume(AcctId, AgentId) ->
    gen_listener:cast(?MODULE, {remove, #stat{name=agent_paused
                                              ,acct_id=AcctId
                                              ,agent_id=AgentId
                                              ,active_since='_'
                                              ,elapsed='_'
                                              ,timestamp='_'
                                             }
                               }),
    agent_active(AcctId, AgentId).

%% marks an agent as paused for an account
-spec agent_paused/3 :: (ne_binary(), ne_binary(), integer()) -> 'ok'.
agent_paused(AcctId, AgentId, Timeout) ->
    gen_listener:cast(?MODULE, {store, #stat{acct_id=AcctId
                                             ,agent_id=AgentId
                                             ,active_since=wh_util:current_tstamp()
                                             ,elapsed=Timeout
                                             ,name=agent_paused
                                            }
                               }).

-spec agent_wrapup/3 :: (ne_binary(), ne_binary(), integer()) -> 'ok'.
agent_wrapup(AcctId, AgentId, Timeout) ->
    gen_listener:cast(?MODULE, {store, #stat{acct_id=AcctId
                                             ,agent_id=AgentId
                                             ,elapsed=Timeout
                                             ,name=agent_wrapup
                                            }
                               }).

-spec agent_ready/2 :: (ne_binary(), ne_binary()) -> 'ok'.
agent_ready(AcctId, AgentId) ->
    gen_listener:cast(?MODULE, {remove, #stat{name=agent_wrapup
                                              ,acct_id=AcctId
                                              ,agent_id=AgentId
                                              ,call_id='_'
                                              ,elapsed='_'
                                              ,timestamp='_'
                                             }
                               }).

-define(BINDINGS, []).
-define(RESPONDERS, []).
start_link() ->
    gen_listener:start_link({local, ?MODULE}
                            ,?MODULE
                            ,[{bindings, ?BINDINGS}
                              ,{responders, ?RESPONDERS}
                             ],
                            []).

init([]) ->
    put(callid, <<"acdc.stats">>),
    LogTime = ms_to_next_hour(),
    _ = erlang:send_after(LogTime, self(), {the_hour_is_up, LogTime}),
    lager:debug("started new acdc stats collector"),
    {ok, ets:new(?ETS_TABLE, [ordered_set % many instances of the key
                              ,protected
                              ,named_table
                              ,{keypos, #stat.timestamp}
                             ])}.

handle_call(_Req, _From, Table) ->
    {reply, ok, Table}.

handle_cast(flush_table, Table) ->
    ets:delete_all_objects(Table),
    {noreply, Table};
handle_cast({store, Stat}, Table) ->
    case ets:insert_new(Table, Stat) of
        false -> handle_cast({store, Stat#stat{timestamp=wh_util:current_tstamp()}}, Table);
        true ->
            {noreply, Table}
    end;
handle_cast({remove, Stat}, Table) ->
    _Objs = ets:select_delete(Table, [{Stat, [], [true]}]),
    lager:debug("maybe deleted ~p objects", [_Objs]),
    {noreply, Table};
handle_cast(_Req, Table) ->
    {noreply, Table}.

%% 300 seconds (5 minutes) means we just started up, or the timers were
%% off...either way, we are ignoring the log point and starting the
%% timer back up.
handle_info({the_hour_is_up, N}, Table) when N < 300000 ->
    lager:debug("the next hour came quickly: ~p", [N]),
    lager:debug("ignore and start again"),
    LogTime = ms_to_next_hour(),
    _ = erlang:send_after(LogTime, self(), {the_hour_is_up, LogTime}),
    {noreply, Table};
handle_info({the_hour_is_up, N}, Table) ->
    lager:debug("hour is up (~b ms), time to store the data", [N]),
    LogTime = ms_to_next_hour(),
    _ = erlang:send_after(LogTime, self(), {the_hour_is_up, LogTime}),

    flush_to_db(Table),

    {noreply, Table};
handle_info(_Msg, Table) ->
    lager:debug("unhandled message: ~p", [_Msg]),
    {noreply, Table}.

handle_event(_JObj, _Table) ->
    {reply, []}.

terminate(_Reason, Table) ->
    lager:debug("acdc stats terminating: ~p", [_Reason]),
    flush_to_db(Table),
    ets:delete(Table).

flush_table() ->
    gen_listener:cast(?MODULE, flush_table).

code_change(_OldVsn, Table, _Extra) ->
    {ok, Table}.

-spec ms_to_next_hour/0 :: () -> pos_integer().
ms_to_next_hour() ->
    {_, {_,M,S}} = calendar:universal_time(),
    (3600 - ((60 * M) + S)) * 1000.

%% take the contents of the table, aggregrate into the appropriate stats
%% and store into the accounts' database
flush_to_db(Table) ->
    Stats = ets:tab2list(Table), % dump all stats
    true = ets:delete_all_objects(Table), % delete the stats from the table
    spawn(?MODULE, write_to_dbs, [Stats]).

-spec write_to_dbs/1 :: ([#stat{},...] | []) -> 'ok'.
-spec write_to_dbs/3 :: ([#stat{},...] | [], integer(), dict()) -> 'ok'.
write_to_dbs(Stats) ->
    write_to_dbs(Stats, wh_util:current_tstamp(), dict:new()).
write_to_dbs([], TStamp, AcctDocs) ->
    % write to db
    _ = [write_account_doc(AcctDoc, TStamp) || AcctDoc <- dict:to_list(AcctDocs)],
    ok;
write_to_dbs([Stat|Stats], TStamp, AcctDocs) ->
    write_to_dbs(Stats, TStamp, update_stat(AcctDocs, Stat)).

-spec write_account_doc/2 :: ({ne_binary(), wh_json:json_object()}, integer()) -> 'ok'.
write_account_doc({AcctId, AcctJObj}, TStamp) ->
    _ = couch_mgr:save_doc(wh_util:format_account_id(AcctId, encoded)
                           ,wh_json:set_value(<<"recorded_at">>, TStamp, AcctJObj)
                          ),
    lager:debug("wrote stat doc for ~s", [AcctId]).

-spec update_stat/2 :: (dict(), #stat{}) -> dict().
update_stat(AcctDocs, #stat{name=agent_active
                            ,acct_id=AcctId
                            ,agent_id=AgentId
                            ,timestamp=TStamp
                           }) ->
    dict:store(AcctId
               ,update_status(fetch_acct_doc(AcctId, AcctDocs), AgentId, TStamp, <<"login">>)
               ,AcctDocs
              );

update_stat(AcctDocs, #stat{name=agent_inactive
                            ,acct_id=AcctId
                            ,agent_id=AgentId
                            ,timestamp=TStamp
                           }) ->
    dict:store(AcctId
               ,update_status(fetch_acct_doc(AcctId, AcctDocs), AgentId, TStamp, <<"logout">>)
               ,AcctDocs
              );

update_stat(AcctDocs, #stat{name=agent_paused
                            ,acct_id=AcctId
                            ,agent_id=AgentId
                            ,timestamp=TStamp
                            ,elapsed=Timeout
                           }) ->
    TimeoutKey = [<<"agents">>, AgentId, <<"timeout">>],
    TimeLeftKey = [<<"agents">>, AgentId, <<"time_left">>],

    dict:store(AcctId
               ,wh_json:set_values([{TimeoutKey, Timeout}
                                    ,{TimeLeftKey, wh_util:elapsed_s(TStamp)}
                                   ]
                                   ,update_status(fetch_acct_doc(AcctId, AcctDocs), AgentId, TStamp, <<"paused">>)
                                  )
               ,AcctDocs
              );

update_stat(AcctDocs, #stat{name=call_processed
                            ,acct_id=AcctId
                            ,queue_id=QueueId
                            ,agent_id=AgentId
                            ,timestamp=Timestamp
                            ,call_id=CallId
                            ,elapsed=Elapsed
                           }) ->
    AcctDoc = fetch_acct_doc(AcctId, AcctDocs),

    Funs = [{fun add_call_duration/4, [QueueId, CallId, Elapsed]}
            ,{fun add_call_agent/4, [QueueId, CallId, AgentId]}
            ,{fun add_agent_call/4, [AgentId, CallId, Elapsed]}
            ,{fun add_agent_call_queue/4, [AgentId, CallId, QueueId]}
            ,{fun add_call_timestamp/4, [QueueId, CallId, Timestamp]}
           ],
    dict:store(AcctId
               ,lists:foldl(fun({F, Args}, AcctAcc) ->
                                    apply(F, [AcctAcc | Args])
                            end, AcctDoc, Funs)
               ,AcctDocs
              );
update_stat(AcctDocs, #stat{name=call_abandoned
                            ,acct_id=AcctId
                            ,queue_id=QueueId
                            ,call_id=CallId
                            ,abandon_reason=Reason
                            ,timestamp=Timestamp
                           }) ->
    AcctDoc = fetch_acct_doc(AcctId, AcctDocs),

    Funs = [{fun add_call_abandoned/4, [QueueId, CallId, Reason]}
            ,{fun add_call_timestamp/4, [QueueId, CallId, Timestamp]}
           ],
    dict:store(AcctId
               ,lists:foldl(fun({F, Args}, AcctAcc) ->
                                    apply(F, [AcctAcc | Args])
                            end, AcctDoc, Funs)
               ,AcctDocs
              );
update_stat(AcctDocs, #stat{name=call_missed
                            ,acct_id=AcctId
                            ,queue_id=QueueId
                            ,agent_id=AgentId
                            ,call_id=CallId
                            ,timestamp=Timestamp
                           }) ->
    AcctDoc = fetch_acct_doc(AcctId, AcctDocs),

    Funs = [{fun add_call_missed/4, [AgentId, QueueId, CallId]}
            ,{fun add_call_timestamp/4, [QueueId, CallId, Timestamp]}
           ],
    dict:store(AcctId
               ,lists:foldl(fun({F, Args}, AcctAcc) ->
                                    apply(F, [AcctAcc | Args])
                            end, AcctDoc, Funs)
               ,AcctDocs
              );
update_stat(AcctDocs, #stat{name=call_handled
                            ,acct_id=AcctId
                            ,queue_id=QueueId
                            ,call_id=CallId
                            ,elapsed=Elapsed
                            ,timestamp=Timestamp
                           }) ->
    AcctDoc = fetch_acct_doc(AcctId, AcctDocs),

    Funs = [{fun add_call_handled/4, [QueueId, CallId, Elapsed]}
            ,{fun add_call_timestamp/4, [QueueId, CallId, Timestamp]}
           ],
    dict:store(AcctId
               ,lists:foldl(fun({F, Args}, AcctAcc) ->
                                    apply(F, [AcctAcc | Args])
                            end, AcctDoc, Funs)
               ,AcctDocs
              );
update_stat(AcctDocs, #stat{name=call_waiting
                            ,acct_id=AcctId
                            ,queue_id=QueueId
                            ,call_id=CallId
                            ,timestamp=Start
                           }) ->
    AcctDoc = fetch_acct_doc(AcctId, AcctDocs),

    Funs = [{fun add_call_waiting/4, [QueueId, CallId, Start]}],
    dict:store(AcctId
               ,lists:foldl(fun({F, Args}, AcctAcc) ->
                                    apply(F, [AcctAcc | Args])
                            end, AcctDoc, Funs)
               ,AcctDocs
              );

update_stat(AcctDocs, #stat{name=call_recorded
                            ,acct_id=AcctId
                            ,queue_id=QueueId
                            ,agent_id=AgentId
                            ,call_id=CallId
                           }) ->
    AcctDoc = fetch_acct_doc(AcctId, AcctDocs),

    Funs = [{fun add_call_recorded/4, [QueueId, AgentId, CallId]}],
    dict:store(AcctId
               ,lists:foldl(fun({F, Args}, AcctAcc) ->
                                    apply(F, [AcctAcc | Args])
                            end, AcctDoc, Funs)
               ,AcctDocs
              );

update_stat(AcctDocs, #stat{acct_id=AcctId
                            ,agent_id=AgentId
                            ,timestamp=WrapupTimestamp
                            ,elapsed=WaitTimeout
                            ,name=agent_wrapup
                           }) ->
    AcctDoc = fetch_acct_doc(AcctId, AcctDocs),
    Elapsed = wh_util:elapsed_s(WrapupTimestamp),
    Funs = [
            {fun add_agent_wrapup_time_on_break/3, [AgentId, Elapsed]}
            ,{fun add_agent_wrapup_time_left/3, [AgentId, WaitTimeout - Elapsed]}
           ],
    dict:store(AcctId
               ,lists:foldl(fun({F, Args}, AcctAcc) ->
                                    apply(F, [AcctAcc | Args])
                            end, AcctDoc, Funs)
               ,AcctDocs
              );

update_stat(AcctDocs, _Stat) ->
    lager:debug("unknown stat: ~p", [_Stat]),
    AcctDocs.

-spec fetch_acct_doc/2 :: (ne_binary(), dict()) -> wh_json:json_object().
fetch_acct_doc(AcctId, AcctDocs) ->
    case catch dict:fetch(AcctId, AcctDocs) of
        {'EXIT', _} -> new_account_doc(AcctId);
        AcctJObj -> AcctJObj
    end.

-spec new_account_doc/1 :: (ne_binary()) -> wh_json:json_object().
new_account_doc(AcctId) ->
    wh_doc:update_pvt_parameters(wh_json:new()
                                 ,wh_util:format_account_id(AcctId, encoded)
                                 ,[{type, <<"acdc_stat">>}]
                                ).

-spec add_call_duration/4 :: (wh_json:json_object(), ne_binary()
                              ,ne_binary(), integer()
                             ) -> wh_json:json_object().
add_call_duration(AcctDoc, QueueId, CallId, Elapsed) ->
    Key = [<<"queues">>, QueueId, <<"calls">>, CallId, <<"duration">>],
    wh_json:set_value(Key, Elapsed, AcctDoc).

-spec add_call_waiting/4 :: (wh_json:json_object(), ne_binary()
                             ,ne_binary(), integer()
                            ) -> wh_json:json_object().
add_call_waiting(AcctDoc, QueueId, CallId, WaitTime) ->
    Key = [<<"queues">>, QueueId, <<"calls">>, CallId, <<"entered">>],
    wh_json:set_value(Key, WaitTime, AcctDoc).

-spec add_call_agent/4 :: (wh_json:json_object(), ne_binary()
                               ,ne_binary(), api_binary()
                              ) -> wh_json:json_object().
add_call_agent(AcctDoc, _, _, undefined) -> AcctDoc;
add_call_agent(AcctDoc, QueueId, CallId, AgentId) ->
    Key = [<<"queues">>, QueueId, <<"calls">>, CallId, <<"agent_id">>],
    wh_json:set_value(Key, AgentId, AcctDoc).

-spec add_call_timestamp/4 :: (wh_json:json_object(), ne_binary()
                               ,ne_binary(), integer()
                              ) -> wh_json:json_object().
add_call_timestamp(AcctDoc, QueueId, CallId, Timestamp) ->
    Key = [<<"queues">>, QueueId, <<"calls">>, CallId, <<"timestamp">>],
    wh_json:set_value(Key, Timestamp, AcctDoc).

-spec add_call_abandoned/4 :: (wh_json:json_object(), ne_binary()
                               ,ne_binary(), abandon_reason()
                              ) -> wh_json:json_object().
add_call_abandoned(AcctDoc, QueueId, CallId, Reason) ->
    Key = [<<"queues">>, QueueId, <<"calls">>, CallId, <<"abandoned">>],
    wh_json:set_value(Key, Reason, AcctDoc).

add_call_handled(AcctDoc, QueueId, CallId, Elapsed) ->
    Key = [<<"queues">>, QueueId, <<"calls">>, CallId, <<"wait_time">>],
    wh_json:set_value(Key, Elapsed, AcctDoc).

-spec add_agent_call/4 :: (wh_json:json_object(), ne_binary()
                           ,ne_binary(), integer()
                          ) -> wh_json:json_object().
add_agent_call(AcctDoc, AgentId, CallId, Elapsed) ->
    Key = [<<"agents">>, AgentId, <<"calls_handled">>, CallId, <<"duration">>],
    wh_json:set_value(Key, Elapsed, AcctDoc).

-spec add_agent_call_queue/4 :: (wh_json:json_object(), ne_binary()
                                 ,ne_binary(), ne_binary()
                                ) -> wh_json:json_object().
add_agent_call_queue(AcctDoc, AgentId, CallId, QueueId) ->
    Key = [<<"agents">>, AgentId, <<"calls_handled">>, CallId, <<"queue_id">>],
    wh_json:set_value(Key, QueueId, AcctDoc).

-spec add_call_missed/4 :: (wh_json:json_object(), ne_binary()
                            ,ne_binary(), ne_binary()
                           ) -> wh_json:json_object().
add_call_missed(AcctDoc, AgentId, QueueId, CallId) ->
    Key = [<<"agents">>, AgentId, <<"calls_missed">>, CallId, <<"queue_id">>],
    wh_json:set_value(Key, QueueId, AcctDoc).

-spec add_call_recorded/4 :: (wh_json:json_object(), ne_binary()
                              ,ne_binary(), ne_binary()
                             ) -> wh_json:json_object().
add_call_recorded(AcctDoc, QueueId, AgentId, CallId) ->
    RecordingName = acdc_agent:get_recording_doc_id(CallId),
    Key = [<<"call_recorded">>, CallId, <<"recording_id">>],
    wh_json:set_values([{[<<"agents">>, AgentId | Key], RecordingName}
                        ,{[<<"queues">>, QueueId | Key], RecordingName}
                       ], AcctDoc).

add_agent_wrapup_time_on_break(AcctDoc, AgentId, Elapsed) ->
    WaitKey = [<<"agents">>, AgentId, <<"wrapup_elapsed">>],
    wh_json:set_value(WaitKey, Elapsed, AcctDoc).

add_agent_wrapup_time_left(AcctDoc, AgentId, WaitTimeLeft) ->
    WaitKey = [<<"agents">>, AgentId, <<"wrapup_time_left">>],
    wh_json:set_value(WaitKey, WaitTimeLeft, AcctDoc).

update_status(AcctDoc, AgentId, TStamp, Status) ->
    StatusKey = [<<"agents">>, AgentId, <<"statuses">>],
<<<<<<< HEAD
    Statuses = wh_json:get_value(StatusKey, AcctDoc, []),
    wh_json:set_value(StatusKey, [{TStamp, Status} | Statuses], AcctDoc).
=======
    Statuses = wh_json:get_value(StatusKey, AcctDoc, wh_json:new()),
    wh_json:set_value(StatusKey, wh_json:set_value(TStamp, Status, Statuses), AcctDoc).
>>>>>>> 3aeda87f
<|MERGE_RESOLUTION|>--- conflicted
+++ resolved
@@ -647,10 +647,5 @@
 
 update_status(AcctDoc, AgentId, TStamp, Status) ->
     StatusKey = [<<"agents">>, AgentId, <<"statuses">>],
-<<<<<<< HEAD
-    Statuses = wh_json:get_value(StatusKey, AcctDoc, []),
-    wh_json:set_value(StatusKey, [{TStamp, Status} | Statuses], AcctDoc).
-=======
     Statuses = wh_json:get_value(StatusKey, AcctDoc, wh_json:new()),
-    wh_json:set_value(StatusKey, wh_json:set_value(TStamp, Status, Statuses), AcctDoc).
->>>>>>> 3aeda87f
+    wh_json:set_value(StatusKey, wh_json:set_value(TStamp, Status, Statuses), AcctDoc).