%%%-------------------------------------------------------------------
%%% @copyright (C) 2012-2014, 2600Hz INC
%%% @doc
%%%
%%% @end
%%% @contributors
%%%-------------------------------------------------------------------
-module(sysconf_gateways).

-export([build/1]).

-include("sysconf.hrl").

-spec build(ne_binary()) -> wh_json:object().
build(_Node) ->
    get_gateways().

-spec get_gateways() -> wh_json:object().
get_gateways() ->
    Routines = [fun get_local_gateways/1
                ,fun get_offnet_gateways/1
               ],
    lists:foldl(fun(F, J) -> F(J) end, wh_json:new(), Routines).

-spec get_local_gateways(wh_json:object()) -> wh_json:object().
get_local_gateways(Gateways) ->
    ViewOptions = [],
    case couch_mgr:get_results(?WH_SIP_DB, <<"resources/listing_uac_gateways">>, ViewOptions) of
        {'error', _R} ->
            lager:debug("unable to fetch resource registrations: ~p", [_R]),
            Gateways;
        {'ok', JObjs} ->
            lists:foldl(fun gateway_fold/2, Gateways, JObjs)
    end.

-spec get_offnet_gateways(wh_json:object()) -> wh_json:object().
get_offnet_gateways(Gateways) ->
    ViewOptions = [],
    case couch_mgr:get_results(?WH_OFFNET_DB, <<"resources/listing_uac_gateways">>, ViewOptions) of
        {'error', _R} ->
            lager:debug("unable to fetch resource registrations: ~p", [_R]),
            Gateways;
        {'ok', JObjs} ->
            lists:foldl(fun gateway_fold/2, Gateways, JObjs)
    end.

-spec gateway_fold(wh_json:object(), wh_json:object()) -> wh_json:object().
gateway_fold(JObj, Acc) ->
    Gateway = wh_json:get_value(<<"value">>, JObj),
    Id = wh_doc:id(Gateway),
    wh_json:set_value(Id, format_gateway(Gateway), Acc).

-spec format_gateway(wh_json:object()) -> wh_json:object().
format_gateway(JObj) ->
<<<<<<< HEAD
    DefaultProxy = 'undefined',
    Variables = [{<<"Account-ID">>, wh_json:get_value(<<"account_id">>, JObj)}
                 ,{<<"Username">>, wh_json:get_value(<<"username">>, JObj)}
                 ,{<<"Realm">>, wh_json:get_value(<<"realm">>, JObj)}
                 ,{<<"Authorizing-Type">>, wh_json:get_value(<<"resource">>, JObj)}
                 ,{<<"Authorizing-ID">>, wh_doc:id(JObj)}
                 ,{<<"Inception">>, <<"${destination_number}">>}
                 ,{<<"Gateway-Version">>, wh_json:get_value(<<"version">>, JObj)}
=======
    Variables = [{<<"ecallmgr_Account-ID">>, wh_json:get_value(<<"account_id">>, JObj)}
                 ,{<<"ecallmgr_Authorizing-Type">>, <<"resource">>}
                 ,{<<"ecallmgr_Resource-ID">>, wh_json:get_value(<<"resource_id">>, JObj)}
                 ,{<<"ecallmgr_Authorizing-ID">>, wh_json:get_value(<<"id">>, JObj)}
                 ,{<<"ecallmgr_Gateway-Version">>, wh_json:get_value(<<"version">>, JObj)}
>>>>>>> dd75ce8d
                ],
    Gateway = [{<<"Username">>, wh_json:get_value(<<"username">>, JObj, <<"none">>)}
               ,{<<"Password">>, wh_json:get_value(<<"password">>, JObj, <<"none">>)}
               ,{<<"Realm">>, wh_json:get_value(<<"server">>, JObj)}
               ,{<<"Proxy">>, wh_json:get_value(<<"proxy">>, JObj)}
               ,{<<"From-Domain">>, wh_json:get_value(<<"realm">>, JObj)}
               ,{<<"Expire-Seconds">>, wh_json:get_binary_value(<<"expiration">>, JObj)}
               ,{<<"Register">>, <<"true">>}
               ,{<<"Extension-In-Contact">>, <<"true">>}
               ,{<<"Extension">>, wh_json:get_ne_value(<<"register_extension">>, JObj)}
               ,{<<"Variables">>, wh_json:from_list(props:filter_undefined(Variables))}
              ],
    wh_json:from_list(props:filter_undefined(Gateway)).<|MERGE_RESOLUTION|>--- conflicted
+++ resolved
@@ -52,22 +52,14 @@
 
 -spec format_gateway(wh_json:object()) -> wh_json:object().
 format_gateway(JObj) ->
-<<<<<<< HEAD
-    DefaultProxy = 'undefined',
-    Variables = [{<<"Account-ID">>, wh_json:get_value(<<"account_id">>, JObj)}
-                 ,{<<"Username">>, wh_json:get_value(<<"username">>, JObj)}
-                 ,{<<"Realm">>, wh_json:get_value(<<"realm">>, JObj)}
-                 ,{<<"Authorizing-Type">>, wh_json:get_value(<<"resource">>, JObj)}
-                 ,{<<"Authorizing-ID">>, wh_doc:id(JObj)}
-                 ,{<<"Inception">>, <<"${destination_number}">>}
-                 ,{<<"Gateway-Version">>, wh_json:get_value(<<"version">>, JObj)}
-=======
     Variables = [{<<"ecallmgr_Account-ID">>, wh_json:get_value(<<"account_id">>, JObj)}
-                 ,{<<"ecallmgr_Authorizing-Type">>, <<"resource">>}
-                 ,{<<"ecallmgr_Resource-ID">>, wh_json:get_value(<<"resource_id">>, JObj)}
-                 ,{<<"ecallmgr_Authorizing-ID">>, wh_json:get_value(<<"id">>, JObj)}
+                 ,{<<"ecallmgr_Username">>, wh_json:get_value(<<"username">>, JObj)}
+                 ,{<<"ecallmgr_Realm">>, wh_json:get_value(<<"realm">>, JObj)}
+                 ,{<<"ecallmgr_Authorizing-Type">>, wh_json:get_ne_value(<<"resource">>, JObj, <<"resource">>)}
+                 ,{<<"ecallmgr_Authorizing-ID">>, wh_doc:id(JObj)}
+                 ,{<<"ecallmgr_Resource-ID">>, wh_json:get_ne_value(<<"resource_id">>, JObj, wh_doc:id(JObj))}
+                 ,{<<"ecallmgr_Inception">>, <<"${destination_number}">>}
                  ,{<<"ecallmgr_Gateway-Version">>, wh_json:get_value(<<"version">>, JObj)}
->>>>>>> dd75ce8d
                 ],
     Gateway = [{<<"Username">>, wh_json:get_value(<<"username">>, JObj, <<"none">>)}
                ,{<<"Password">>, wh_json:get_value(<<"password">>, JObj, <<"none">>)}
