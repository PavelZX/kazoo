--- conflicted
+++ resolved
@@ -78,9 +78,6 @@
     "status": "success"
     }
 
-<<<<<<< HEAD
-Remember to URL-encode the `{CALL_ID}` before sending the request.
-=======
 Remember to URL-encode the `{CALL_ID}` before sending the request.
 
 ### Failback
@@ -107,5 +104,4 @@
         }
     }
 }
-```
->>>>>>> 8cac751f
+```