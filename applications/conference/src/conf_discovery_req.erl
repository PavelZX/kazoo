%%%-------------------------------------------------------------------
%%% @copyright (C) 2011-2014, 2600Hz INC
%%% @doc
%%%
%%% @end
%%% @contributors
%%%-------------------------------------------------------------------
-module(conf_discovery_req).

-include("conference.hrl").

-export([handle_req/2]).

-spec handle_req(wh_json:object(), wh_proplist()) -> any().
handle_req(JObj, _Options) ->
    'true' = wapi_conference:discovery_req_v(JObj),
    Call = whapps_call:from_json(wh_json:get_value(<<"Call">>, JObj)),
    put('callid', whapps_call:call_id(Call)),
    case conf_participant_sup:start_participant(Call) of
        {'ok', Srv} ->
            conf_participant:set_discovery_event(JObj, Srv),
            conf_participant:consume_call_events(Srv),
            whapps_call_command:answer(Call),
            maybe_welcome_to_conference(Call, Srv, JObj);
        _Else -> discovery_failed(Call, 'undefined')
    end.

-spec maybe_welcome_to_conference(whapps_call:call(), pid(), wh_json:object()) -> 'ok'.
maybe_welcome_to_conference(Call, Srv, DiscoveryJObj) ->
    case wh_json:is_true(<<"Play-Welcome">>, DiscoveryJObj, 'true') of
        'false' -> maybe_collect_conference_id(Call, Srv, DiscoveryJObj);
        'true' -> welcome_to_conference(Call, Srv, DiscoveryJObj)
    end.

-spec welcome_to_conference(whapps_call:call(), pid(), wh_json:object()) -> 'ok'.
welcome_to_conference(Call, Srv, DiscoveryJObj) ->
    case wh_json:get_binary_value(<<"Play-Welcome-Media">>, DiscoveryJObj) of
        'undefined' -> whapps_call_command:prompt(<<"conf-welcome">>, Call);
        Media -> whapps_call_command:play(
                   wh_media_util:media_path(Media, whapps_call:account_id(Call))
                   ,Call
                  )
    end,
    maybe_collect_conference_id(Call, Srv, DiscoveryJObj).

-spec maybe_collect_conference_id(whapps_call:call(), pid(), wh_json:object()) -> 'ok'.
maybe_collect_conference_id(Call, Srv, DiscoveryJObj) ->
    case wh_json:get_value(<<"Conference-Doc">>, DiscoveryJObj) of
        'undefined' -> collect_conference_id(Call, Srv);
        Doc ->
            N = wh_json:get_value(<<"name">>, Doc, wh_util:rand_hex_binary(8)),
            lager:debug("conf doc (~s) set instead of conf id", [N]),
            Conference = whapps_conference:set_id(N, create_conference(Doc, <<"none">>, Call)),
            maybe_collect_conference_pin(Conference, Call, Srv)
    end.

-spec collect_conference_id(whapps_call:call(), pid()) -> 'ok'.
collect_conference_id(Call, Srv) ->
    {'ok', JObj} = conf_participant:discovery_event(Srv),
    ConferenceId = wh_json:get_value(<<"Conference-ID">>, JObj),
    case validate_conference_id(ConferenceId, Call) of
        {'ok', Conference} ->
            maybe_collect_conference_pin(Conference, Call, Srv);
        {'error', _} ->
            discovery_failed(Call, Srv)
    end.

-spec maybe_collect_conference_pin(whapps_conference:conference(), whapps_call:call(), pid()) -> 'ok'.
maybe_collect_conference_pin(Conference, Call, Srv) ->
    case whapps_conference:moderator(Conference) of
        'true' ->
            maybe_collect_moderator_pin(Conference, Call, Srv);
        'false' ->
            maybe_collect_member_pin(Conference, Call, Srv);
        _Else ->
            maybe_collect_pin(Conference, Call, Srv)
    end.

-spec maybe_collect_pin(whapps_conference:conference(), whapps_call:call(), pid()) -> 'ok'.
maybe_collect_pin(Conference, Call, Srv) ->
    case wh_util:is_empty(whapps_conference:moderator_pins(Conference))
        andalso wh_util:is_empty(whapps_conference:member_pins(Conference))
    of
        'false' ->
            collect_conference_pin('undefined', Conference, Call, Srv);
        'true' ->
            C = whapps_conference:set_moderator('false', Conference),
            prepare_whapps_conference(C, Call, Srv)
    end.

-spec maybe_collect_moderator_pin(whapps_conference:conference(), whapps_call:call(), pid()) -> 'ok'.
maybe_collect_moderator_pin(Conference, Call, Srv) ->
    case whapps_conference:moderator_pins(Conference) of
        [] ->
            lager:debug("moderator entry requires no pin"),
            prepare_whapps_conference(Conference, Call, Srv);
        _Else ->
            collect_conference_pin('true', Conference, Call, Srv)
    end.

-spec maybe_collect_member_pin(whapps_conference:conference(), whapps_call:call(), pid()) -> 'ok'.
maybe_collect_member_pin(Conference, Call, Srv) ->
    case whapps_conference:member_pins(Conference) of
        [] ->
            lager:debug("member entry requires no pin"),
            prepare_whapps_conference(Conference, Call, Srv);
        _Else ->
            collect_conference_pin('false', Conference, Call, Srv)
    end.

-spec collect_conference_pin(api_boolean(), whapps_conference:conference(), whapps_call:call(), pid()) -> 'ok'.
collect_conference_pin(Type, Conference, Call, Srv) ->
    case validate_conference_pin(Type, Conference, Call, 1) of
        {'ok', C} ->
            prepare_whapps_conference(C, Call, Srv);
        {'error', _} ->
            discovery_failed(Call, Srv)
    end.

-spec prepare_whapps_conference(whapps_conference:conference(), whapps_call:call(), pid()) -> 'ok'.
prepare_whapps_conference(Conference, Call, Srv) ->
    Routines = [{fun whapps_conference:set_application_version/2, <<"2.0.0">>}
                ,{fun whapps_conference:set_application_name/2, <<"conferences">>}
                ,fun(C) -> maybe_set_as_moderator(C, Srv) end
               ],
    C = whapps_conference:update(Routines, Conference),
    search_for_conference(C, Call, Srv).

-spec maybe_set_as_moderator(whapps_conference:conference(), pid()) ->
                                    whapps_conference:conference().
maybe_set_as_moderator(Conference, Srv) ->
    {'ok', JObj} = conf_participant:discovery_event(Srv),
    case wh_json:is_true(<<"Moderator">>, JObj, 'false')
        orelse wh_json:is_true([<<"Conference-Doc">>, <<"moderator">>], JObj, 'undefined')
    of
        'undefined' -> Conference;
        'true' ->
            lager:debug("discovery request defines participant as moderator, overriding previous value"),
            whapps_conference:set_moderator('true', Conference);
        'false' ->
            lager:debug("discovery request defines participant as member, overriding previous value"),
            whapps_conference:set_moderator('false', Conference)
    end.

-spec search_for_conference(whapps_conference:conference(), whapps_call:call(), pid()) -> 'ok'.
search_for_conference(Conference, Call, Srv) ->
    case whapps_conference_command:search(Conference) of
        {'error', _} -> handle_search_error(Conference, Call, Srv);
        {'ok', JObj} -> handle_search_resp(JObj, Conference, Call, Srv)
    end.

-spec handle_search_error(whapps_conference:conference(), whapps_call:call(), pid()) -> 'ok'.
handle_search_error(Conference, Call, Srv) ->
    Arbitrator = wh_amqp_connections:arbitrator_broker(),
    Queue = whapps_conference:id(Conference),
    wh_amqp_channel:remove_consumer_pid(),
    wh_amqp_channel:consumer_broker(Arbitrator),
    _ = amqp_util:new_queue(Queue),
    try amqp_util:basic_consume(Queue, [{'exclusive', 'true'}]) of
        'ok' ->
            lager:debug("initial participant creating conference on switch nodename '~p'", [whapps_call:switch_hostname(Call)]),
            conf_participant:set_conference(Conference, Srv),
            conf_participant:join_local(Srv),
            wait_for_creation(Conference)
    catch
        'exit':{{'shutdown', {'server_initiated_close', 403, <<"ACCESS_REFUSED", _/binary>>}}, _} ->
            lager:debug("conference queue ~s is exclusive, waiting for conference creation by initial participant", [Queue]),
            handle_resource_locked(Conference, Call, Srv)
    end.

-spec handle_resource_locked(whapps_conference:conference(), whapps_call:call(), pid()) -> 'ok'.
handle_resource_locked(Conference, Call, Srv) ->
    case wait_for_creation(Conference) of
        {'ok', JObj} -> handle_search_resp(JObj, Conference, Call, Srv);
        {'error', 'timeout'} -> handle_search_error(Conference, Call, Srv)
    end.

-spec wait_for_creation(whapps_conference:conference()) ->
                               {'ok', wh_json:object()} |
                               {'error', 'timeout'}.
wait_for_creation(Conference) ->
    lager:debug("checking if conference ~s has been created", [whapps_conference:id(Conference)]),
    wait_for_creation(Conference, 8000).

-spec wait_for_creation(whapps_conference:conference(), non_neg_integer()) ->
                               {'ok', wh_json:object()} |
                               {'error', 'timeout'}.
wait_for_creation(_, After) when After =< 0 ->
    {'error', 'timeout'};
wait_for_creation(Conference, After) ->
    Start = os:timestamp(),
    case whapps_conference_command:search(Conference) of
        {'ok', _}=Ok -> Ok;
        {'error', _} ->
            timer:sleep(1000),
            wait_for_creation(Conference, wh_util:decr_timeout(After, Start))
    end.

-spec handle_search_resp(wh_json:object(), whapps_conference:conference(), whapps_call:call(), pid()) -> 'ok'.
handle_search_resp(JObj, Conference, Call, Srv) ->
    MaxParticipants =  whapps_conference:max_participants(Conference),
    Participants = length(wh_json:get_value(<<"Participants">>, JObj, [])),
    case (MaxParticipants =/= 0) andalso (Participants >= MaxParticipants) of
        'false' -> add_participant_to_conference(JObj, Conference, Call, Srv);
        'true' ->
            _ = whapps_call_command:b_prompt(<<"conf-max_participants">>, Call),
            whapps_call_command:hangup(Call)
    end.

-spec maybe_play_name(whapps_conference:conference(), whapps_call:call(), pid()) -> 'ok'.
maybe_play_name(Conference, Call, Srv) ->
    case whapps_conference:play_name_on_join(Conference) of
        'true' ->
            PronouncedName = case conf_pronounced_name:lookup_name(Call) of
                                 'undefined' ->
                                     lager:debug("Recording pronunciation of the name"),
                                     conf_pronounced_name:record(Call);
                                 Value ->
                                     lager:debug("has pronounced name: ~p", [Value]),
                                     Value
                             end,
            conf_participant:set_name_pronounced(PronouncedName, Srv);
        'false' -> 'ok'
    end.

-spec add_participant_to_conference(wh_json:object(), whapps_conference:conference(), whapps_call:call(), pid()) -> 'ok'.
add_participant_to_conference(JObj, Conference, Call, Srv) ->
    _ = maybe_play_name(Conference, Call, Srv),

    _ = case whapps_conference:play_entry_prompt(Conference) of
            'false' -> 'ok';
            'true' -> whapps_call_command:prompt(<<"conf-joining_conference">>, Call)
        end,

    SwitchHostname = whapps_call:switch_hostname(Call),
    lager:debug("participant switch nodename ~p", [SwitchHostname]),

    case wh_json:get_value(<<"Switch-Hostname">>, JObj) of
        SwitchHostname ->
            lager:debug("running conference is on the same switch, joining on ~s", [SwitchHostname]),
            conf_participant:set_conference(Conference, Srv),
            conf_participant:join_local(Srv);
        _Else ->
            lager:debug("running conference is on a different switch, bridging to ~s: ~p", [_Else, JObj]),
            conf_participant:set_conference(Conference, Srv),
            conf_participant:join_remote(Srv, JObj)
    end.

-spec discovery_failed(whapps_call:call(), pid() | 'undefined') -> 'ok'.
discovery_failed(Call, _) -> whapps_call_command:hangup(Call).

-spec validate_conference_id(api_binary(), whapps_call:call()) ->
                                    {'ok', whapps_conference:conference()} |
                                    {'error', term()}.
validate_conference_id(ConferenceId, Call) ->
    validate_conference_id(ConferenceId, Call, 1).

-spec validate_conference_id(api_binary(), whapps_call:call(), pos_integer()) ->
                                    {'ok', whapps_conference:conference()} |
                                    {'error', term()}.
validate_conference_id('undefined', Call, Loop) when Loop > 3 ->
    lager:debug("caller has failed to provide a valid conference number to many times"),
    _ = whapps_call_command:b_prompt(<<"conf-too_many_attempts">>, Call),
    {'error', 'too_many_attempts'};
validate_conference_id('undefined', Call, Loop) ->
    lager:debug("requesting conference id from caller"),
    case whapps_call_command:b_prompt_and_collect_digits(1, 16, <<"conf-enter_conf_number">>, 1, Call) of
        {'error', _}=E -> E;
        {'ok', Digits} ->
            validate_collected_conference_id(Call, Loop, Digits)
    end;
validate_conference_id(ConferenceId, Call, Loop) ->
    AccountDb = whapps_call:account_db(Call),
    case couch_mgr:open_doc(AccountDb, ConferenceId) of
        {'ok', JObj} ->
            lager:debug("discovery request contained a valid conference id, building object"),
            {'ok', create_conference(JObj, <<"none">>, Call)};
        _Else ->
            lager:debug("could not find conference ~s: ~p", [ConferenceId, _Else]),
            validate_conference_id('undefined', Call, Loop)
    end.

-spec validate_collected_conference_id(whapps_call:call(), non_neg_integer(), binary()) ->
                                              {'ok', whapps_conference:conference()} |
                                              {'error', _}.
validate_collected_conference_id(Call, Loop, Digits) ->
    AccountDb = whapps_call:account_db(Call),
    ViewOptions = [{'key', Digits}
                   ,'include_docs'
                  ],
    case couch_mgr:get_results(AccountDb, <<"conference/listing_by_number">>, ViewOptions) of
        {'ok', [JObj]} ->
            lager:debug("caller has entered a valid conference id, building object"),
            {'ok', create_conference(wh_json:get_value(<<"doc">>, JObj), Digits, Call)};
        _Else ->
            lager:debug("could not find conference number ~s: ~p", [Digits, _Else]),
            _ = whapps_call_command:prompt(<<"conf-bad_conf">>, Call),
            validate_conference_id('undefined', Call, Loop + 1)
    end.

-spec validate_conference_pin(api_boolean(), whapps_conference:conference(), whapps_call:call(), pos_integer()) ->
                                     {'ok', whapps_conference:conference()} |
                                     {'error', term()}.
validate_conference_pin(_, _, Call, Loop) when Loop > 3->
    lager:debug("caller has failed to provide a valid conference pin to many times"),
    _ = whapps_call_command:b_prompt(<<"conf-too_many_attempts">>, Call),
    {'error', 'too_many_attempts'};
validate_conference_pin('true', Conference, Call, Loop) ->
    lager:debug("requesting moderator pin from caller"),
    case whapps_call_command:b_prompt_and_collect_digits(1, 16, <<"conf-enter_conf_pin">>, 1, Call) of
        {'error', _}=E -> E;
        {'ok', Digits} ->
            validate_collected_conference_pin(Conference, Call, Loop, Digits)
    end;
validate_conference_pin('false', Conference, Call, Loop) ->
    lager:debug("requesting member pin from caller"),
    case whapps_call_command:b_prompt_and_collect_digits(1, 16, <<"conf-enter_conf_pin">>, 1, Call) of
        {'error', _}=E -> E;
        {'ok', Digits} ->
            validate_collected_member_pins(Conference, Call, Loop, Digits)
    end;
validate_conference_pin(_, Conference, Call, Loop) ->
    lager:debug("requesting conference pin from caller, which will be used to disambiguate member/moderator"),
    case whapps_call_command:b_prompt_and_collect_digits(1, 16, <<"conf-enter_conf_pin">>, 1, Call) of
        {'error', _}=E -> E;
        {'ok', Digits} ->
            validate_if_pin_is_for_moderator(Conference, Call, Loop, Digits)
    end.

-spec validate_if_pin_is_for_moderator(whapps_conference:conference(), whapps_call:call(), non_neg_integer(), binary()) ->
                                              {'ok', whapps_conference:conference()} |
                                              {'error', _}.
validate_if_pin_is_for_moderator(Conference, Call, Loop, Digits) ->
    MemberPins = whapps_conference:member_pins(Conference),
    ModeratorPins = whapps_conference:moderator_pins(Conference),
    case {(lists:member(Digits, MemberPins)
           orelse (MemberPins =:= [] andalso Digits =:= <<>>)
          )
          ,(lists:member(Digits, ModeratorPins)
            orelse (MemberPins =:= [] andalso Digits =:= <<>>)
           )
         }
    of
        {'true', _} ->
            lager:debug("caller entered a pin belonging to a member"),
            {'ok', whapps_conference:set_moderator('false', Conference)};
        {'false', 'true'} ->
            lager:debug("caller entered a pin belonging to a moderator"),
            {'ok', whapps_conference:set_moderator('true', Conference)};
        _Else ->
            lager:debug("caller entered an invalid pin"),
            _ = whapps_call_command:prompt(<<"conf-bad_pin">>, Call),
            validate_conference_pin('undefined', Conference, Call, Loop + 1)
<<<<<<< HEAD
    end.

-spec validate_collected_member_pins(whapps_conference:conference(), whapps_call:call(), non_neg_integer(), binary()) ->
                                            {'ok', whapps_conference:conference()} |
                                            {'error', _}.
validate_collected_member_pins(Conference, Call, Loop, Digits) ->
    Pins = whapps_conference:member_pins(Conference),
    case lists:member(Digits, Pins)
        orelse (Pins =:= [] andalso Digits =:= <<>>)
    of
        'true' ->
            lager:debug("caller entered a valid member pin"),
            {'ok', Conference};
        'false' ->
            lager:debug("caller entered an invalid pin"),
            _ = whapps_call_command:prompt(<<"conf-bad_pin">>, Call),
            validate_conference_pin('false', Conference, Call, Loop + 1)
    end.

=======
    end.

-spec validate_collected_member_pins(whapps_conference:conference(), whapps_call:call(), non_neg_integer(), binary()) ->
                                            {'ok', whapps_conference:conference()} |
                                            {'error', _}.
validate_collected_member_pins(Conference, Call, Loop, Digits) ->
    Pins = whapps_conference:member_pins(Conference),
    case lists:member(Digits, Pins)
        orelse (Pins =:= [] andalso Digits =:= <<>>)
    of
        'true' ->
            lager:debug("caller entered a valid member pin"),
            {'ok', Conference};
        'false' ->
            lager:debug("caller entered an invalid pin"),
            _ = whapps_call_command:prompt(<<"conf-bad_pin">>, Call),
            validate_conference_pin('false', Conference, Call, Loop + 1)
    end.

>>>>>>> 8cac751f
-spec validate_collected_conference_pin(whapps_conference:conference(), whapps_call:call(), pos_integer(), binary()) ->
                                               {'ok', whapps_conference:conference()} |
                                               {'error', _}.
validate_collected_conference_pin(Conference, Call, Loop, Digits) ->
    Pins = whapps_conference:moderator_pins(Conference),
    case lists:member(Digits, Pins)
        orelse (Pins =:= [] andalso Digits =:= <<>>)
    of
        'true' ->
            lager:debug("caller entered a valid moderator pin"),
            {'ok', Conference};
        'false' ->
            lager:debug("caller entered an invalid pin"),
            _ = whapps_call_command:prompt(<<"conf-bad_pin">>, Call),
            validate_conference_pin('true', Conference, Call, Loop + 1)
    end.

-spec create_conference(wh_json:object(), binary(), whapps_call:call()) ->
                               whapps_conference:conference().
create_conference(JObj, Digits, Call) ->
    Conference = whapps_conference:set_call(Call
                                            ,whapps_conference:from_conference_doc(JObj)
                                           ),

    ModeratorNumbers = wh_json:get_value([<<"moderator">>, <<"numbers">>], JObj, []),
    MemberNumbers = wh_json:get_value([<<"member">>, <<"numbers">>], JObj, []),
    case {lists:member(Digits, MemberNumbers)
          ,lists:member(Digits, ModeratorNumbers)
         }
    of
        {'true', 'false'} ->
            lager:debug("the digits used to find the conference where unambiguously a member"),
            whapps_conference:set_moderator('false', Conference);
        {'false', 'true'} ->
            lager:debug("the digits used to find the conference where unambiguously a moderator"),
            whapps_conference:set_moderator('true', Conference);
        %% the conference number is ambiguous regarding member: either both have the same number
        %%   or they joined by the discovery event having the conference id
        _Else -> Conference
    end.<|MERGE_RESOLUTION|>--- conflicted
+++ resolved
@@ -351,7 +351,6 @@
             lager:debug("caller entered an invalid pin"),
             _ = whapps_call_command:prompt(<<"conf-bad_pin">>, Call),
             validate_conference_pin('undefined', Conference, Call, Loop + 1)
-<<<<<<< HEAD
     end.
 
 -spec validate_collected_member_pins(whapps_conference:conference(), whapps_call:call(), non_neg_integer(), binary()) ->
@@ -371,27 +370,6 @@
             validate_conference_pin('false', Conference, Call, Loop + 1)
     end.
 
-=======
-    end.
-
--spec validate_collected_member_pins(whapps_conference:conference(), whapps_call:call(), non_neg_integer(), binary()) ->
-                                            {'ok', whapps_conference:conference()} |
-                                            {'error', _}.
-validate_collected_member_pins(Conference, Call, Loop, Digits) ->
-    Pins = whapps_conference:member_pins(Conference),
-    case lists:member(Digits, Pins)
-        orelse (Pins =:= [] andalso Digits =:= <<>>)
-    of
-        'true' ->
-            lager:debug("caller entered a valid member pin"),
-            {'ok', Conference};
-        'false' ->
-            lager:debug("caller entered an invalid pin"),
-            _ = whapps_call_command:prompt(<<"conf-bad_pin">>, Call),
-            validate_conference_pin('false', Conference, Call, Loop + 1)
-    end.
-
->>>>>>> 8cac751f
 -spec validate_collected_conference_pin(whapps_conference:conference(), whapps_call:call(), pos_integer(), binary()) ->
                                                {'ok', whapps_conference:conference()} |
                                                {'error', _}.
