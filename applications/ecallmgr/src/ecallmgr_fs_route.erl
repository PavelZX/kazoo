--- conflicted
+++ resolved
@@ -208,18 +208,10 @@
                                                 ,{<<"Route-Error-Message">>, <<"Payment Required">>}
                                                ]),
     lager:debug("sending XML to ~s: ~s", [Node, XML]),
-<<<<<<< HEAD
-    case freeswitch:fetch_reply(Node, FSID, 'dialplan', iolist_to_binary(XML)) of
-        'ok' ->
-            lager:debug("node ~s accepted our route unauthz", [Node]);
-        {'error', Reason} -> lager:debug("node ~s rejected our route unauthz, ~p", [Node, Reason]);
-        'timeout' -> lager:error("received no reply from node ~s, timeout", [Node])
-=======
     case freeswitch:fetch_reply(Node, FSID, 'dialplan', iolist_to_binary(XML), 3000) of
         'ok' ->
             lager:debug("node ~s accepted our route unauthz", [Node]);
         {'error', Reason} -> lager:debug("node ~s rejected our route unauthz, ~p", [Node, Reason])
->>>>>>> e51153f6
     end.
 
 -spec reply_affirmative(atom(), ne_binary(), ne_binary(), wh_json:object()) -> 'ok'.
