%%%-------------------------------------------------------------------
%%% @copyright (C) 2013-2014, 2600Hz
%%% @doc
%%% Track the FreeSWITCH channel information, and provide accessors
%%% @end
%%% @contributors
%%%   James Aimonetti
%%%   Karl Anderson
%%%-------------------------------------------------------------------
-module(ecallmgr_fs_channel).

-behaviour(gen_server).

-export([start_link/1
         ,start_link/2
        ]).
-export([node/1, set_node/2
         ,former_node/1
         ,is_bridged/1
         ,exists/1
         ,import_moh/1
         ,set_account_id/2
         ,fetch/1, fetch/2
         ,renew/2
         ,get_other_leg/2
        ]).
-export([to_json/1
         ,to_props/1
        ]).
-export([to_api_json/1
         ,to_api_props/1
        ]).
-export([handle_channel_req/3
         ,handle_channel_req/4
        ]).
-export([process_event/3
         ,process_event/4
        ]).
-export([init/1
         ,handle_call/3
         ,handle_cast/2
         ,handle_info/2
         ,handle_event/2
         ,terminate/2
         ,code_change/3
        ]).

-compile([{'no_auto_import', [node/1]}]).

-include("ecallmgr.hrl").

-record(state, {node = 'undefined' :: atom()
                ,options = [] :: wh_proplist()
               }).

%%%===================================================================
%%% API
%%%===================================================================

%%--------------------------------------------------------------------
%% @doc
%% Starts the server
%%
%% @spec start_link() -> {ok, Pid} | ignore | {error, Error}
%% @end
%%--------------------------------------------------------------------
start_link(Node) ->
    start_link(Node, []).

start_link(Node, Options) ->
    gen_server:start_link(?MODULE, [Node, Options], []).

-type fetch_resp() :: wh_json:object() |
                      wh_proplist() |
                      channel().
-type channel_format() :: 'json' | 'proplist' | 'record'.

-spec fetch(ne_binary()) ->
                   {'ok', fetch_resp()} |
                   {'error', 'not_found'}.
-spec fetch(ne_binary(), channel_format()) ->
                   {'ok', fetch_resp()} |
                   {'error', 'not_found'}.
fetch(UUID) ->
    fetch(UUID, 'json').
fetch(UUID, Format) ->
    case ets:lookup(?CHANNELS_TBL, UUID) of
        [Channel] -> {'ok', format(Format, Channel)};
        _Else -> {'error', 'not_found'}
    end.

-spec format(channel_format(), channel()) -> fetch_resp().
format('json', Channel) -> to_json(Channel);
format('proplist', Channel) -> to_props(Channel);
format('record', Channel) -> Channel.

-spec node(ne_binary()) ->
                  {'ok', atom()} |
                  {'error', 'not_found'}.
node(UUID) ->
    MatchSpec = [{#channel{uuid = '$1', node = '$2', _ = '_'}
                  ,[{'=:=', '$1', {'const', UUID}}]
                  ,['$2']}
                ],
    case ets:select(?CHANNELS_TBL, MatchSpec) of
        [Node] -> {'ok', Node};
        _ -> {'error', 'not_found'}
    end.

-spec set_node(atom(), ne_binary()) -> 'ok'.
set_node(Node, UUID) ->
    Updates =
        case node(UUID) of
            {'error', 'not_found'} -> [{#channel.node, Node}];
            {'ok', Node} -> [];
            {'ok', OldNode} ->
                [{#channel.node, Node}
                 ,{#channel.former_node, OldNode}
                ]
        end,
    ecallmgr_fs_channels:updates(UUID, Updates).

-spec former_node(ne_binary()) ->
                         {'ok', atom()} |
                         {'error', _}.
former_node(UUID) ->
    MatchSpec = [{#channel{uuid = '$1', former_node = '$2', _ = '_'}
                  ,[{'=:=', '$1', {'const', UUID}}]
                  ,['$2']}
                ],
    case ets:select(?CHANNELS_TBL, MatchSpec) of
        ['undefined'] -> {'ok', 'undefined'};
        [Node] -> {'ok', Node};
        _ -> {'error', 'not_found'}
    end.

-spec is_bridged(ne_binary()) -> boolean().
is_bridged(UUID) ->
    MatchSpec = [{#channel{uuid = '$1', other_leg = '$2', _ = '_'}
                  ,[{'=:=', '$1', {'const', UUID}}]
                  ,['$2']}
                ],
    case ets:select(?CHANNELS_TBL, MatchSpec) of
        ['undefined'] -> lager:debug("not bridged: undefined"), 'false';
        [Bin] when is_binary(Bin) -> lager:debug("bridged: ~s", [Bin]), 'true';
        _E -> lager:debug("not bridged: ~p", [_E]), 'false'
    end.

-spec exists(ne_binary()) -> boolean().
exists(UUID) -> ets:member(?CHANNELS_TBL, UUID).

-spec import_moh(ne_binary()) -> boolean().
import_moh(UUID) ->
    try ets:lookup_element(?CHANNELS_TBL, UUID, #channel.import_moh) of
        Import -> Import
    catch
        'error':'badarg' -> 'false'
    end.

-spec set_account_id(ne_binary(), string() | ne_binary()) -> 'ok'.
set_account_id(UUID, Value) when is_binary(Value) ->
    ecallmgr_fs_channels:update(UUID, #channel.account_id, Value);
set_account_id(UUID, Value) ->
    set_account_id(UUID, wh_util:to_binary(Value)).

-spec renew(atom(), ne_binary()) ->
                   {'ok', channel()} |
                   {'error', 'timeout' | 'badarg'}.
renew(Node, UUID) ->
    case freeswitch:api(Node, 'uuid_dump', wh_util:to_list(UUID)) of
        {'ok', Dump} ->
            Props = ecallmgr_util:eventstr_to_proplist(Dump),
            {'ok', props_to_record(Props, Node)};
        {'error', _}=E -> E
    end.

-spec to_json(channel()) -> wh_json:object().
to_json(Channel) ->
    wh_json:from_list(to_props(Channel)).

-spec to_props(channel()) -> wh_proplist().
to_props(Channel) ->
    props:filter_undefined(
      [{<<"uuid">>, Channel#channel.uuid}
       ,{<<"destination">>, Channel#channel.destination}
       ,{<<"direction">>, Channel#channel.direction}
       ,{<<"account_id">>, Channel#channel.account_id}
       ,{<<"account_billing">>, Channel#channel.account_billing}
       ,{<<"authorizing_id">>, Channel#channel.authorizing_id}
       ,{<<"authorizing_type">>, Channel#channel.authorizing_type}
       ,{<<"owner_id">>, Channel#channel.owner_id}
       ,{<<"resource_id">>, Channel#channel.resource_id}
       ,{<<"presence_id">>, Channel#channel.presence_id}
       ,{<<"fetch_id">>, Channel#channel.fetch_id}
       ,{<<"bridge_id">>, Channel#channel.bridge_id}
       ,{<<"precedence">>, Channel#channel.precedence}
       ,{<<"reseller_id">>, Channel#channel.reseller_id}
       ,{<<"reseller_billing">>, Channel#channel.reseller_billing}
       ,{<<"realm">>, Channel#channel.realm}
       ,{<<"username">>, Channel#channel.username}
       ,{<<"answered">>, Channel#channel.answered}
       ,{<<"node">>, Channel#channel.node}
       ,{<<"timestamp">>, Channel#channel.timestamp}
       ,{<<"profile">>, Channel#channel.profile}
       ,{<<"context">>, Channel#channel.context}
       ,{<<"dialplan">>, Channel#channel.dialplan}
       ,{<<"other_leg">>, Channel#channel.other_leg}
       ,{<<"handling_locally">>, Channel#channel.handling_locally}
       ,{<<"switch_url">>, ecallmgr_fs_nodes:sip_url(Channel#channel.node)}
       ,{<<"to_tag">>, Channel#channel.to_tag}
       ,{<<"from_tag">>, Channel#channel.from_tag}
       ,{<<"elapsed_s">>, wh_util:elapsed_s(Channel#channel.timestamp)}
      ]).

-spec to_api_json(channel()) -> wh_json:object().
to_api_json(Channel) ->
    wh_json:from_list(to_api_props(Channel)).

-spec to_api_props(channel()) -> wh_proplist().
to_api_props(Channel) ->
    props:filter_undefined(
      [{<<"Call-ID">>, Channel#channel.uuid}
       ,{<<"Destination">>, Channel#channel.destination}
       ,{<<"Call-Direction">>, Channel#channel.direction}
       ,{<<"Account-ID">>, Channel#channel.account_id}
       ,{<<"Account-Billing">>, Channel#channel.account_billing}
       ,{<<"Authorizing-ID">>, Channel#channel.authorizing_id}
       ,{<<"Authorizing-Type">>, Channel#channel.authorizing_type}
       ,{<<"Owner-ID">>, Channel#channel.owner_id}
       ,{<<"Resource-ID">>, Channel#channel.resource_id}
       ,{<<"Presence-ID">>, Channel#channel.presence_id}
       ,{<<"Fetch-ID">>, Channel#channel.fetch_id}
       ,{<<"Bridge-ID">>, Channel#channel.bridge_id}
       ,{<<"Precedence">>, Channel#channel.precedence}
       ,{<<"Reseller-ID">>, Channel#channel.reseller_id}
       ,{<<"Reseller-Billing">>, Channel#channel.reseller_billing}
       ,{<<"Realm">>, Channel#channel.realm}
       ,{<<"Username">>, Channel#channel.username}
       ,{<<"Answered">>, Channel#channel.answered}
       ,{<<"Media-Node">>, wh_util:to_binary(Channel#channel.node)}
       ,{<<"Timestamp">>, Channel#channel.timestamp}
       ,{<<"Profile">>, Channel#channel.profile}
       ,{<<"Context">>, Channel#channel.context}
       ,{<<"Dialplan">>, Channel#channel.dialplan}
       ,{<<"Other-Leg-Call-ID">>, Channel#channel.other_leg}
       ,{<<"To-Tag">>, Channel#channel.to_tag}
       ,{<<"From-Tag">>, Channel#channel.from_tag}
       ,{<<"Switch-URL">>, ecallmgr_fs_nodes:sip_url(Channel#channel.node)}
       ,{<<"Elapsed-Seconds">>, wh_util:elapsed_s(Channel#channel.timestamp)}
      ]).

%%%===================================================================
%%% gen_server callbacks
%%%===================================================================

%%--------------------------------------------------------------------
%% @private
%% @doc
%% Initializes the server
%%
%% @spec init(Args) -> {ok, State} |
%%                     {ok, State, Timeout} |
%%                     ignore |
%%                     {stop, Reason}
%% @end
%%--------------------------------------------------------------------
init([Node, Options]) ->
    put('callid', Node),
    lager:info("starting new fs channel listener for ~s", [Node]),
    gen_server:cast(self(), 'bind_to_events'),
    {'ok', #state{node=Node, options=Options}}.

%%--------------------------------------------------------------------
%% @private
%% @doc
%% Handling call messages
%%
%% @spec handle_call(Request, From, State) ->
%%                                   {reply, Reply, State} |
%%                                   {reply, Reply, State, Timeout} |
%%                                   {noreply, State} |
%%                                   {noreply, State, Timeout} |
%%                                   {stop, Reason, Reply, State} |
%%                                   {stop, Reason, State}
%% @end
%%--------------------------------------------------------------------
handle_call(_Request, _From, State) ->
    {'reply', {'error', 'not_implemented'}, State}.

%%--------------------------------------------------------------------
%% @private
%% @doc
%% Handling cast messages
%%
%% @spec handle_cast(Msg, State) -> {noreply, State} |
%%                                  {noreply, State, Timeout} |
%%                                  {stop, Reason, State}
%% @end
%%--------------------------------------------------------------------
handle_cast('bind_to_events', #state{node=Node}=State) ->
    %% If the freeswitch version is updated so Kazoo can
    %% support for nightmare transfer bind for channel queries
    _ = freeswitch:bind(Node, 'channels'),
    case gproc:reg({'p', 'l',  ?FS_EVENT_REG_MSG(Node, <<"CHANNEL_DATA">>)}) =:= 'true'
        andalso gproc:reg({'p', 'l', ?FS_EVENT_REG_MSG(Node, <<"CHANNEL_CREATE">>)}) =:= 'true'
        andalso gproc:reg({'p', 'l', ?FS_EVENT_REG_MSG(Node, <<"CHANNEL_DESTROY">>)}) =:= 'true'
        andalso gproc:reg({'p', 'l', ?FS_EVENT_REG_MSG(Node, <<"CHANNEL_ANSWER">>)}) =:= 'true'
        andalso gproc:reg({'p', 'l', ?FS_EVENT_REG_MSG(Node, <<"CHANNEL_BRIDGE">>)}) =:= 'true'
        andalso gproc:reg({'p', 'l', ?FS_EVENT_REG_MSG(Node, <<"CHANNEL_UNBRIDGE">>)}) =:= 'true'
    of
        'true' -> {'noreply', State};
        'false' -> {'stop', 'gproc_badarg', State}
    end;
handle_cast(_Msg, State) ->
    {'noreply', State}.

%%--------------------------------------------------------------------
%% @private
%% @doc
%% Handling all non call/cast messages
%%
%% @spec handle_info(Info, State) -> {noreply, State} |
%%                                   {noreply, State, Timeout} |
%%                                   {stop, Reason, State}
%% @end
%%--------------------------------------------------------------------
handle_info({'event', [UUID | Props]}, #state{node=Node}=State) ->
    _ = spawn(?MODULE, 'process_event', [UUID, Props, Node, self()]),
    {'noreply', State};
handle_info({'fetch', 'channels', <<"channel">>, <<"uuid">>, UUID, FetchId, _}, #state{node=Node}=State) ->
    spawn(?MODULE, 'handle_channel_req', [UUID, FetchId, Node, self()]),
    {'noreply', State};
handle_info({_Fetch, _Section, _Something, _Key, _Value, ID, _Data}, #state{node=Node}=State) ->
    lager:debug("unhandled fetch from section ~s for ~s:~s", [_Section, _Something, _Key]),
    {'ok', Resp} = ecallmgr_fs_xml:not_found(),
    _ = freeswitch:fetch_reply(Node, ID, 'configuration', iolist_to_binary(Resp)),
    {'noreply', State};
handle_info(_Info, State) ->
    lager:debug("unhandled message: ~p", [_Info]),
    {'noreply', State}.

%%--------------------------------------------------------------------
%% @private
%% @doc
%% Allows listener to pass options to handlers
%%
%% @spec handle_event(JObj, State) -> {reply, Options}
%% @end
%%--------------------------------------------------------------------
handle_event(_JObj, #state{}) ->
    {'reply', []}.

%%--------------------------------------------------------------------
%% @private
%% @doc
%% This function is called by a gen_server when it is about to
%% terminate. It should be the opposite of Module:init/1 and do any
%% necessary cleaning up. When it returns, the gen_server terminates
%% with Reason. The return value is ignored.
%%
%% @spec terminate(Reason, State) -> void()
%% @end
%%--------------------------------------------------------------------
terminate(_Reason, #state{node=Node}) ->
    lager:info("channel listener for ~s terminating: ~p", [Node, _Reason]).

%%--------------------------------------------------------------------
%% @private
%% @doc
%% Convert process state when code is changed
%%
%% @spec code_change(OldVsn, State, Extra) -> {ok, NewState}
%% @end
%%--------------------------------------------------------------------
code_change(_OldVsn, State, _Extra) ->
    {'ok', State}.

%%%===================================================================
%%% Internal functions
%%%===================================================================
-spec handle_channel_req(ne_binary(), ne_binary(), atom()) -> 'ok'.
handle_channel_req(UUID, FetchId, Node) ->
    handle_channel_req(UUID, FetchId, Node, self()).

-spec handle_channel_req(ne_binary(), ne_binary(), atom(), pid()) -> 'ok'.
handle_channel_req(UUID, FetchId, Node, Pid) ->
    wh_amqp_channel:consumer_pid(Pid),
    case ecallmgr_fs_channel:fetch(UUID, 'proplist') of
        {'error', 'not_found'} -> fetch_channel(UUID, FetchId, Node);
        {'ok', Props} ->
            ChannelNode = props:get_value(<<"node">>, Props),
            URL = ecallmgr_fs_nodes:sip_url(ChannelNode),
            try_channel_resp(FetchId, Node, [{<<"sip-url">>, URL}
                                             ,{<<"uuid">>, UUID}
                                            ])
    end.

-spec try_channel_resp(ne_binary(), atom(), wh_proplist()) -> 'ok'.
try_channel_resp(FetchId, Node, Props) ->
    try ecallmgr_fs_xml:sip_channel_xml(Props) of
        {'ok', ConfigXml} ->
            lager:debug("sending sofia XML to ~s: ~s", [Node, ConfigXml]),
            freeswitch:fetch_reply(Node, FetchId, 'channels', erlang:iolist_to_binary(ConfigXml))
    catch
        _E:_R ->
            lager:info("sofia profile resp failed to convert to XML (~s): ~p", [_E, _R]),
            channel_not_found(Node, FetchId)
    end.

-spec fetch_channel(ne_binary(), ne_binary(), atom()) -> 'ok'.
fetch_channel(UUID, FetchId, Node) ->
    Command = [{<<"Call-ID">>, UUID}
               ,{<<"Active-Only">>, <<"true">>}
               | wh_api:default_headers(?APP_NAME, ?APP_VERSION)
              ],
    case wh_amqp_worker:call(Command
                             ,fun(C) -> wapi_call:publish_channel_status_req(UUID, C) end
                             ,fun wapi_call:channel_status_resp_v/1
                            )
    of
        {'error', _} -> channel_not_found(Node, FetchId);
        {'ok', JObj} ->
            URL = wh_json:get_value(<<"Switch-URL">>, JObj),
            Props = [{<<"sip-url">>, URL}
                     ,{<<"uuid">>, UUID}
                    ],
            try_channel_resp(FetchId, Node, Props)
    end.

-spec channel_not_found(atom(), ne_binary()) -> 'ok'.
channel_not_found(Node, FetchId) ->
    {'ok', Resp} = ecallmgr_fs_xml:not_found(),
    freeswitch:fetch_reply(Node, FetchId, 'channels', iolist_to_binary(Resp)).

-spec process_event(api_binary(), wh_proplist(), atom()) -> any().
process_event(UUID, Props, Node) ->
    process_event(UUID, Props, Node, self()).

-spec process_event(api_binary(), wh_proplist(), atom(), pid()) -> any().
process_event(UUID, Props, Node, Pid) ->
    wh_util:put_callid(UUID),
    wh_amqp_channel:consumer_pid(Pid),
    EventName = props:get_value(<<"Event-Subclass">>, Props, props:get_value(<<"Event-Name">>, Props)),

    process_specific_event(EventName, UUID, Props, Node).

-spec process_specific_event(ne_binary(), api_binary(), wh_proplist(), atom()) -> any().
process_specific_event(<<"CHANNEL_CREATE">>, UUID, Props, Node) ->
    _ = ecallmgr_fs_channels:new(props_to_record(Props, Node)),
    _ = maybe_publish_channel_state(Props, Node),
    case props:get_value(?GET_CCV(<<"Ecallmgr-Node">>), Props)
        =:= wh_util:to_binary(node())
    of
        'true' -> ecallmgr_fs_authz:authorize(Props, UUID, Node);
        'false' -> 'ok'
    end;
process_specific_event(<<"CHANNEL_DESTROY">>, UUID, Props, Node) ->
    _ = ecallmgr_fs_channels:destroy(UUID, Node),
    maybe_publish_channel_state(Props, Node);
process_specific_event(<<"CHANNEL_ANSWER">>, UUID, Props, Node) ->
    _ = ecallmgr_fs_channels:update(UUID, #channel.answered, 'true'),
    maybe_publish_channel_state(Props, Node);
process_specific_event(<<"CHANNEL_DATA">>, UUID, Props, _) ->
    ecallmgr_fs_channels:updates(UUID, props_to_update(Props));
process_specific_event(<<"CHANNEL_BRIDGE">>, UUID, Props, _) ->
    OtherLeg = get_other_leg(UUID, Props),
    ecallmgr_fs_channels:update(UUID, #channel.other_leg, OtherLeg),
    ecallmgr_fs_channels:update(OtherLeg, #channel.other_leg, UUID);
process_specific_event(<<"CHANNEL_UNBRIDGE">>, UUID, Props, _) ->
    OtherLeg = get_other_leg(UUID, Props),
    ecallmgr_fs_channels:update(UUID, #channel.other_leg, 'undefined'),
    ecallmgr_fs_channels:update(OtherLeg, #channel.other_leg, 'undefined');
process_specific_event(_EventName, _UUID, _Props, _Node) ->
    'ok'.

-spec maybe_publish_channel_state(wh_proplist(), atom()) -> 'ok'.
maybe_publish_channel_state(Props, _Node) ->
    %% NOTE: this will significantly reduce AMQP request however if a ecallmgr
    %%   becomes disconnected any calls it previsouly controlled will not produce
    %%   CDRs.  The long-term strategy is to round-robin CDR events from mod_kazoo.
    case ecallmgr_config:get_boolean(<<"restrict_channel_state_publisher">>, 'false') of
        'false' -> ecallmgr_call_events:process_channel_event(Props);
        'true' -> maybe_publish_restricted(Props)
    end.

-spec maybe_publish_restricted(wh_proplist()) -> 'ok'.
maybe_publish_restricted(Props) ->
    EcallmgrNode = wh_util:to_binary(node()),

    case props:get_value(?GET_CCV(<<"Ecallmgr-Node">>), Props) of
        'undefined' -> ecallmgr_call_events:process_channel_event(Props);
        EcallmgrNode -> ecallmgr_call_events:process_channel_event(Props);
        _EventEcallmgr ->
            lager:debug("channel state for call controlled by another ecallmgr(~s), not publishing", [_EventEcallmgr])
    end.

-spec props_to_record(wh_proplist(), atom()) -> channel().
props_to_record(Props, Node) ->
    UUID = props:get_value(<<"Unique-ID">>, Props),
    #channel{uuid=UUID
             ,destination=props:get_value(<<"Caller-Destination-Number">>, Props)
             ,direction=props:get_value(<<"Call-Direction">>, Props)
             ,account_id=props:get_value(?GET_CCV(<<"Account-ID">>), Props)
             ,account_billing=props:get_value(?GET_CCV(<<"Account-Billing">>), Props)
             ,authorizing_id=props:get_value(?GET_CCV(<<"Authorizing-ID">>), Props)
             ,authorizing_type=props:get_value(?GET_CCV(<<"Authorizing-Type">>), Props)
             ,owner_id=props:get_value(?GET_CCV(<<"Owner-ID">>), Props)
             ,resource_id=props:get_value(?GET_CCV(<<"Resource-ID">>), Props)
             ,presence_id=props:get_value(?GET_CCV(<<"Channel-Presence-ID">>), Props
                                          ,props:get_value(<<"variable_presence_id">>, Props))
             ,fetch_id=props:get_value(?GET_CCV(<<"Fetch-ID">>), Props)
             ,bridge_id=props:get_value(?GET_CCV(<<"Bridge-ID">>), Props, UUID)
             ,reseller_id=props:get_value(?GET_CCV(<<"Reseller-ID">>), Props)
             ,reseller_billing=props:get_value(?GET_CCV(<<"Reseller-Billing">>), Props)
             ,precedence=wh_util:to_integer(props:get_value(?GET_CCV(<<"Precedence">>), Props, 5))
             ,realm=get_realm(Props)
             ,username=get_username(Props)
             ,import_moh=props:get_value(<<"variable_hold_music">>, Props) =:= 'undefined'
             ,answered=props:get_value(<<"Answer-State">>, Props) =:= <<"answered">>
             ,node=Node
             ,timestamp=wh_util:current_tstamp()
             ,profile=props:get_value(<<"variable_sofia_profile_name">>, Props, ?DEFAULT_FS_PROFILE)
             ,context=props:get_value(<<"Caller-Context">>, Props, ?DEFAULT_FREESWITCH_CONTEXT)
             ,dialplan=props:get_value(<<"Caller-Dialplan">>, Props, ?DEFAULT_FS_DIALPLAN)
             ,other_leg=get_other_leg(props:get_value(<<"Unique-ID">>, Props), Props)
             ,handling_locally=handling_locally(Props)
             ,to_tag=props:get_value(<<"variable_sip_to_tag">>, Props)
             ,from_tag=props:get_value(<<"variable_sip_from_tag">>, Props)
            }.

-spec handling_locally(wh_proplist()) -> boolean().
handling_locally(Props) ->
    props:get_value(?GET_CCV(<<"Ecallmgr-Node">>), Props) =:= wh_util:to_binary(node()).

-spec get_username(wh_proplist()) -> api_binary().
get_username(Props) ->
    case props:get_first_defined([?GET_CCV(<<"Username">>), <<"variable_user_name">>], Props) of
        'undefined' -> 'undefined';
        Username -> wh_util:to_lower_binary(Username)
    end.

-spec get_realm(wh_proplist()) -> api_binary().
get_realm(Props) ->
    case props:get_first_defined([?GET_CCV(<<"Realm">>), <<"variable_domain_name">>], Props) of
        'undefined' -> 'undefined';
        Realm -> wh_util:to_lower_binary(Realm)
    end.

props_to_update(Props) ->
    UUID = props:get_value(<<"Unique-ID">>, Props),
    props:filter_undefined([{#channel.destination, props:get_value(<<"Caller-Destination-Number">>, Props)}
                            ,{#channel.direction, props:get_value(<<"Call-Direction">>, Props)}
                            ,{#channel.account_id, props:get_value(?GET_CCV(<<"Account-ID">>), Props)}
                            ,{#channel.account_billing, props:get_value(?GET_CCV(<<"Account-Billing">>), Props)}
                            ,{#channel.authorizing_id, props:get_value(?GET_CCV(<<"Authorizing-ID">>), Props)}
                            ,{#channel.authorizing_type, props:get_value(?GET_CCV(<<"Authorizing-Type">>), Props)}
                            ,{#channel.owner_id, props:get_value(?GET_CCV(<<"Owner-ID">>), Props)}
                            ,{#channel.resource_id, props:get_value(?GET_CCV(<<"Resource-ID">>), Props)}
                            ,{#channel.presence_id, props:get_value(?GET_CCV(<<"Channel-Presence-ID">>), Props
                                                                   ,props:get_value(<<"variable_presence_id">>, Props))}
                            ,{#channel.fetch_id, props:get_value(?GET_CCV(<<"Fetch-ID">>), Props)}
                            ,{#channel.bridge_id, props:get_value(?GET_CCV(<<"Bridge-ID">>), Props, UUID)}
                            ,{#channel.reseller_id, props:get_value(?GET_CCV(<<"Reseller-ID">>), Props)}
                            ,{#channel.reseller_billing, props:get_value(?GET_CCV(<<"Reseller-Billing">>), Props)}
                            ,{#channel.precedence, wh_util:to_integer(props:get_value(?GET_CCV(<<"Precedence">>), Props, 5))}
                            ,{#channel.realm, get_realm(Props)}
                            ,{#channel.username, get_username(Props)}
                            ,{#channel.import_moh, props:get_value(<<"variable_hold_music">>, Props) =:= 'undefined'}
                            ,{#channel.answered, props:get_value(<<"Answer-State">>, Props) =:= <<"answered">>}
                            ,{#channel.profile, props:get_value(<<"variable_sofia_profile_name">>, Props)}
                            ,{#channel.context, props:get_value(<<"Caller-Context">>, Props)}
                            ,{#channel.dialplan, props:get_value(<<"Caller-Dialplan">>, Props)}
                            ,{#channel.to_tag, props:get_value(<<"variable_sip_to_tag">>, Props)}
                            ,{#channel.from_tag, props:get_value(<<"variable_sip_from_tag">>, Props)}
                           ]).

<<<<<<< HEAD
-spec get_other_leg(api_binary(), wh_proplist()) -> api_binary().
get_other_leg(UUID, Props) ->
    get_other_leg_name(UUID, Props, props:get_value(<<"Other-Leg-Channel-Name">>, Props)).

-spec get_other_leg_name(api_binary(), wh_proplist(), ne_binary()) -> api_binary().
=======
-spec get_other_leg(ne_binary(), wh_proplist()) -> api_binary().
get_other_leg(UUID, Props) ->
    get_other_leg_name(UUID, Props, props:get_value(<<"Other-Leg-Channel-Name">>, Props)).

-spec get_other_leg_name(ne_binary(), wh_proplist(), ne_binary()) -> api_binary().
>>>>>>> 8cac751f
get_other_leg_name(UUID, Props, <<"loopback/", _/binary>>) ->
    %% loopback channel, use channel var BridgeId
    get_other_leg(UUID, Props, props:get_value(?GET_CCV(<<"Bridge-ID">>), Props));
get_other_leg_name(UUID, Props, _ChannelName) ->
    get_other_leg(UUID, Props, props:get_first_defined([<<"Other-Leg-Unique-ID">>
                                                        ,<<"Other-Leg-Call-ID">>
                                                        ,<<"variable_origination_uuid">>
                                                       ], Props)).

<<<<<<< HEAD
-spec get_other_leg(api_binary(), wh_proplist(), api_binary()) -> api_binary().
=======
-spec get_other_leg(ne_binary(), wh_proplist(), api_binary()) -> api_binary().
>>>>>>> 8cac751f
get_other_leg(UUID, Props, 'undefined') ->
    maybe_other_bridge_leg(UUID
                           ,Props
                           ,props:get_value(<<"Bridge-A-Unique-ID">>, Props)
                           ,props:get_value(<<"Bridge-B-Unique-ID">>, Props)
                          );
get_other_leg(_UUID, _Props, OtherLeg) -> OtherLeg.

<<<<<<< HEAD
-spec maybe_other_bridge_leg(api_binary(), wh_proplist(), ne_binary(), ne_binary()) -> api_binary().
=======
-spec maybe_other_bridge_leg(ne_binary(), wh_proplist(), ne_binary(), ne_binary()) -> api_binary().
>>>>>>> 8cac751f
maybe_other_bridge_leg(UUID, _Props, UUID, OtherLeg) -> OtherLeg;
maybe_other_bridge_leg(UUID, _Props, OtherLeg, UUID) -> OtherLeg;
maybe_other_bridge_leg(UUID, Props, _, _) ->
    case props:get_value(?GET_CCV(<<"Bridge-ID">>), Props) of
        UUID -> 'undefined';
        BridgeId -> BridgeId
    end.<|MERGE_RESOLUTION|>--- conflicted
+++ resolved
@@ -574,19 +574,11 @@
                             ,{#channel.from_tag, props:get_value(<<"variable_sip_from_tag">>, Props)}
                            ]).
 
-<<<<<<< HEAD
--spec get_other_leg(api_binary(), wh_proplist()) -> api_binary().
-get_other_leg(UUID, Props) ->
-    get_other_leg_name(UUID, Props, props:get_value(<<"Other-Leg-Channel-Name">>, Props)).
-
--spec get_other_leg_name(api_binary(), wh_proplist(), ne_binary()) -> api_binary().
-=======
 -spec get_other_leg(ne_binary(), wh_proplist()) -> api_binary().
 get_other_leg(UUID, Props) ->
     get_other_leg_name(UUID, Props, props:get_value(<<"Other-Leg-Channel-Name">>, Props)).
 
 -spec get_other_leg_name(ne_binary(), wh_proplist(), ne_binary()) -> api_binary().
->>>>>>> 8cac751f
 get_other_leg_name(UUID, Props, <<"loopback/", _/binary>>) ->
     %% loopback channel, use channel var BridgeId
     get_other_leg(UUID, Props, props:get_value(?GET_CCV(<<"Bridge-ID">>), Props));
@@ -596,11 +588,7 @@
                                                         ,<<"variable_origination_uuid">>
                                                        ], Props)).
 
-<<<<<<< HEAD
--spec get_other_leg(api_binary(), wh_proplist(), api_binary()) -> api_binary().
-=======
 -spec get_other_leg(ne_binary(), wh_proplist(), api_binary()) -> api_binary().
->>>>>>> 8cac751f
 get_other_leg(UUID, Props, 'undefined') ->
     maybe_other_bridge_leg(UUID
                            ,Props
@@ -609,11 +597,7 @@
                           );
 get_other_leg(_UUID, _Props, OtherLeg) -> OtherLeg.
 
-<<<<<<< HEAD
--spec maybe_other_bridge_leg(api_binary(), wh_proplist(), ne_binary(), ne_binary()) -> api_binary().
-=======
 -spec maybe_other_bridge_leg(ne_binary(), wh_proplist(), ne_binary(), ne_binary()) -> api_binary().
->>>>>>> 8cac751f
 maybe_other_bridge_leg(UUID, _Props, UUID, OtherLeg) -> OtherLeg;
 maybe_other_bridge_leg(UUID, _Props, OtherLeg, UUID) -> OtherLeg;
 maybe_other_bridge_leg(UUID, Props, _, _) ->
