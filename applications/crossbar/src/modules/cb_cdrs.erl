--- conflicted
+++ resolved
@@ -466,10 +466,7 @@
                          ,{<<"call_type">>, wh_json:get_value([<<"custom_channel_vars">>, <<"account_billing">>], JObj, <<>>)}
                          ,{<<"rate">>, wht_util:units_to_dollars(wh_json:get_value([<<"custom_channel_vars">>, <<"rate">>], JObj, 0))}
                          ,{<<"rate_name">>, wh_json:get_value([<<"custom_channel_vars">>, <<"rate_name">>], JObj, <<>>)}
-<<<<<<< HEAD
-=======
                          ,{<<"bridge_id">>, wh_json:get_value([<<"custom_channel_vars">>, <<"bridge_id">>], JObj, <<>>)}
->>>>>>> 8cac751f
                          ,{<<"recording_url">>, wh_json:get_value([<<"custom_channel_vars">>, <<"recording_url">>], JObj, <<>>)}
                         ])
       ,Context
