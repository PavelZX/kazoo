--- conflicted
+++ resolved
@@ -401,12 +401,6 @@
     Resp = [{<<"Media-Name">>, MediaName}
 	    ,{<<"Stream-URL">>, Url}
 	    | whistle_api:default_headers(<<>>, <<"media">>, <<"media_resp">>, ?SERVER, ?APP_VSN)],
-<<<<<<< HEAD
-    {ok, JSON} = whistle_api:media_resp(Prop),
-    logger:format_log(info, "MEDIA_SRV(~p): Sending ~p to ~p~n", [self(), JSON, To]),
-    amqp_util_old:targeted_publish(whapps_controller:get_amqp_host(), To, JSON).
-=======
     logger:format_log(info, "MEDIA_SRV(~p): Sending ~p to ~p~n", [self(), Resp, To]),    
     {ok, Payload} = whistle_api:media_resp(Resp),
-    amqp_util:targeted_publish(whapps_controller:get_amqp_host(), To, Payload).
->>>>>>> 219ae086
+    amqp_util:targeted_publish(To, Payload).