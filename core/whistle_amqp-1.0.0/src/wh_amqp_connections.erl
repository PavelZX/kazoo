%%%-------------------------------------------------------------------
%%% @copyright (C) 2011-2014, 2600Hz
%%% @doc
%%%
%%% @end
%%% @contributions
%%%
%%%-------------------------------------------------------------------
-module(wh_amqp_connections).

-behaviour(gen_server).

-export([new/1
         ,new/2
        ]).
-export([add/1
         ,add/2
         ,add/3
        ]).
-export([remove/1]).
-export([broker_connections/1]).
-export([broker_available_connections/1]).
-export([primary_broker/0]).
-export([arbitrator_broker/0]).
-export([federated_brokers/0]).
-export([broker_zone/1]).
-export([available/1]).
-export([unavailable/1]).
-export([is_available/0]).
-export([wait_for_available/0]).
-export([wait_for_available_tag/1]).

-export([brokers_for_zone/1, brokers_for_zone/2, broker_for_zone/1]).
-export([brokers_with_tag/1, brokers_with_tag/2,broker_with_tag/1]).
-export([is_zone_available/1, is_tag_available/1, is_hidden_broker/1]).

-export([start_link/0]).

-export([init/1
         ,handle_call/3
         ,handle_cast/2
         ,handle_info/2
         ,terminate/2
         ,code_change/3
        ]).

-define(TAB, ?MODULE).

-include("amqp_util.hrl").

-record(state, {watchers=sets:new()}).
-type state() :: #state{}.

%%%===================================================================
%%% API
%%%===================================================================
%%--------------------------------------------------------------------
%% @doc
%% Starts the server
%%
%% @spec start_link() -> {ok, Pid} | ignore | {error, Error}
%% @end
%%--------------------------------------------------------------------
start_link() -> gen_server:start_link({'local', ?MODULE}, ?MODULE, [], []).

-spec new(wh_amqp_connection() | text()) ->
                 wh_amqp_connection() |
                 {'error', _}.
new(Broker) -> new(Broker, 'local').

-spec new(wh_amqp_connection() | text(), text()) ->
                 wh_amqp_connection() |
                 {'error', _}.
new(<<_/binary>> = Broker, Zone) ->
    case broker_connections(Broker) =:= 0 of
        'false' -> {'error', 'exists'};
        'true' -> wh_amqp_connections:add(Broker, Zone)
    end;
new(Broker, Zone) ->
    new(wh_util:to_binary(Broker), Zone).

-spec add(wh_amqp_connection() | text()) ->
                 wh_amqp_connection() |
                 {'error', _}.
-spec add(wh_amqp_connection() | text(), text()) ->
                 wh_amqp_connection() |
                 {'error', _}.
-spec add(wh_amqp_connection() | text(), text(), list()) ->
                 wh_amqp_connection() |
                 {'error', _}.

add(Broker) -> add(Broker, 'local').

add(#wh_amqp_connection{broker=Broker, tags=Tags}=Connection, Zone) ->
    case wh_amqp_connection_sup:add(Connection) of
        {'ok', Pid} ->
            gen_server:cast(?MODULE, {'new_connection', Pid, Broker, Zone, Tags}),
            Connection;
        {'error', Reason} ->
            lager:warning("unable to start amqp connection to '~s': ~p"
                          ,[Broker, Reason]
                         ),
            {'error', Reason}
    end;
add(Broker, Zone) when not is_binary(Broker) ->
    add(wh_util:to_binary(Broker), Zone);
add(Broker, Zone) when not is_atom(Zone) ->
    add(Broker, wh_util:to_atom(Zone, 'true'));
add(Broker, Zone) ->
    add(Broker, Zone, []).

add(Broker, Zone, Tags) ->    
    case catch amqp_uri:parse(wh_util:to_list(Broker)) of
        {'EXIT', _R} ->
            lager:error("failed to parse AMQP URI '~s': ~p", [Broker, _R]),
            {'error', 'invalid_uri'};
        {'error', {Info, _}} ->
            lager:error("failed to parse AMQP URI '~s': ~p", [Broker, Info]),
            {'error', 'invalid_uri'};
        {'ok', #amqp_params_network{}=Params} ->
            add(#wh_amqp_connection{broker=Broker
                                    ,params=Params#amqp_params_network{connection_timeout=500}
                                    ,tags=Tags
                                    ,hidden=is_hidden_broker(Tags)
                                   }
                ,Zone
               );
        {'ok', Params} ->
            add(#wh_amqp_connection{broker=Broker
                                    ,params=Params
                                    ,tags=Tags
                                    ,hidden=is_hidden_broker(Tags)
                                   }
                ,Zone
               )
    end.

-spec remove(pids() | pid() | text()) -> 'ok'.
remove([]) -> 'ok';
remove([Connection|Connections]) when is_pid(Connection) ->
    _ = wh_amqp_connection_sup:remove(Connection),
    remove(Connections);
remove(Connection) when is_pid(Connection) ->
    wh_amqp_connection_sup:remove(Connection);
remove(Broker) when not is_binary(Broker) ->
    remove(wh_util:to_binary(Broker));
remove(Broker) ->
    Pattern = #wh_amqp_connections{broker=Broker
                                   ,connection='$1'
                                   ,_='_'
                                  },
    remove([Connection || [Connection] <- ets:match(?TAB, Pattern)]).

-spec available(pid()) -> 'ok'.
available(Connection) when is_pid(Connection) ->
    gen_server:cast(?MODULE, {'connection_available', Connection}).

-spec unavailable(pid()) -> 'ok'.
unavailable(Connection) when is_pid(Connection) ->
    gen_server:cast(?MODULE, {'connection_unavailable', Connection}).

-spec arbitrator_broker() -> api_binary().
arbitrator_broker() ->
    MatchSpec = [{#wh_amqp_connections{broker='$1'
                                       ,available='true'
<<<<<<< HEAD
=======
                                       ,hidden='false'
>>>>>>> 8cac751f
                                       ,_='_'
                                      },
                  [],
                  ['$1']}
                ],
    case lists:sort(ets:select(?TAB, MatchSpec)) of
        [] -> 'undefined';
        [Arbitrator|_] -> Arbitrator
    end.

-spec broker_connections(ne_binary()) -> non_neg_integer().
broker_connections(Broker) ->
    MatchSpec = [{#wh_amqp_connections{broker=Broker
                                       ,_='_'
                                      },
                  [],
                  ['true']}
                ],
    ets:select_count(?TAB, MatchSpec).

-spec broker_available_connections(ne_binary()) -> non_neg_integer().
broker_available_connections(Broker) ->
    MatchSpec = [{#wh_amqp_connections{broker=Broker
                                       ,available='true'
                                       ,_='_'
                                      },
                  [],
                  ['true']}
                ],
    ets:select_count(?TAB, MatchSpec).

-spec primary_broker() -> api_binary().
primary_broker() ->
    Pattern = #wh_amqp_connections{available='true'
                                   ,zone='local'
                                   ,hidden='false'
                                   ,broker='$1'
                                   ,_='_'
                                  },
    case lists:sort([Broker
                     || [Broker] <- ets:match(?TAB, Pattern)
                    ])
    of
        [] -> 'undefined';
        [Broker|_] -> Broker
    end.

-spec federated_brokers() -> ne_binaries().
federated_brokers() ->
    MatchSpec = [{#wh_amqp_connections{zone='$1'
                                       ,broker='$2'
                                       ,hidden='$3'
                                       ,_='_'
                                      },
                  [{'andalso',
                     {'=/=', '$1', 'local'},
                     {'=:=', '$3', 'false'}}],
                  ['$2']
                 }
                ],
    sets:to_list(
      sets:from_list(
        ets:select(?TAB, MatchSpec)
       )
     ).

-spec broker_zone(ne_binary()) -> atom().
broker_zone(Broker) ->
    Pattern = #wh_amqp_connections{broker=Broker
                                   ,zone='$1'
                                   ,_='_'
                                  },
    case ets:match(?TAB, Pattern) of
        [[Zone]|_] -> Zone;
        _Else -> 'unknown'
    end.

-spec is_available() -> boolean().
is_available() -> primary_broker() =/= 'undefined'.

-spec wait_for_available() -> 'ok'.
wait_for_available() -> wait_for_available(fun is_available/0, 'infinity').

-spec wait_for_available_tag(binary()) -> 'ok'.
wait_for_available_tag(Tag) -> wait_for_available(fun() -> is_tag_available(Tag) end, 'infinity').

-spec wait_for_available(any(), 'infinity') -> 'ok';
                        (any(), non_neg_integer()) -> 'ok' | {'error', 'timeout'}.
wait_for_available(Fun, Timeout) ->
    case apply(Fun,[]) of
        'true' -> 'ok';
        'false' ->
            gen_server:cast(?MODULE, {'add_watcher', Fun, self()}),
            wait_for_notification(Timeout)
    end.

%%%===================================================================
%%% gen_server callbacks
%%%===================================================================

%%--------------------------------------------------------------------
%% @private
%% @doc
%% Initializes the server
%%
%% @spec init(Args) -> {ok, State} |
%%                     {ok, State, Timeout} |
%%                     ignore |
%%                     {'stop', Reason}
%% @end
%%--------------------------------------------------------------------
init([]) ->
    wh_util:put_callid(?LOG_SYSTEM_ID),
    _ = ets:new(?TAB, ['named_table'
                       ,{'keypos', #wh_amqp_connections.connection}
                       ,'protected'
                       ,{'read_concurrency', 'true'}
                      ]),
    {'ok', #state{}}.

%%--------------------------------------------------------------------
%% @private
%% @doc
%% Handling call messages
%%
%% @spec handle_call(Request, From, State) ->
%%                                   {'reply', Reply, State} |
%%                                   {'reply', Reply, State, Timeout} |
%%                                   {'noreply', State} |
%%                                   {'noreply', State, Timeout} |
%%                                   {'stop', Reason, Reply, State} |
%%                                   {'stop', Reason, State}
%% @end
%%--------------------------------------------------------------------
handle_call(_Msg, _From, State) ->
    {'reply', {'error', 'not_implemented'}, State}.

%%--------------------------------------------------------------------
%% @private
%% @doc
%% Handling cast messages
%%
%% @spec handle_cast(Msg, State) -> {'noreply', State} |
%%                                  {'noreply', State, Timeout} |
%%                                  {'stop', Reason, State}
%% @end
%%--------------------------------------------------------------------
handle_cast({'new_connection', Connection, Broker, Zone, Tags}, State) ->
    Ref = erlang:monitor('process', Connection),
    _ = ets:insert(?TAB, #wh_amqp_connections{connection=Connection
                                              ,connection_ref=Ref
                                              ,broker=Broker
                                              ,zone=Zone
                                              ,tags=Tags
                                              ,hidden=is_hidden_broker(Tags)
                                             }),
    {'noreply', State, 'hibernate'};
handle_cast({'connection_available', Connection}, State) ->
    lager:debug("connection ~p is now available", [Connection]),
    Props = [{#wh_amqp_connections.available, 'true'}],
    _ = ets:update_element(?TAB, Connection, Props),
    {'noreply', notify_watchers(State), 'hibernate'};
handle_cast({'connection_unavailable', Connection}, State) ->
    lager:warning("connection ~p is no longer available", [Connection]),
    Props = [{#wh_amqp_connections.available, 'false'}],
    _ = ets:update_element(?TAB, Connection, Props),
    {'noreply', State, 'hibernate'};
handle_cast({'add_watcher', Fun, Watcher}, State) ->
    case apply(Fun, []) of
        'false' -> {'noreply', add_watcher(Watcher, State), 'hibernate'};
        'true' ->
            _ = notify_watcher(Watcher),
            {'noreply', State, 'hibernate'}
    end;
handle_cast(_Msg, State) ->
    {'noreply', State, 'hibernate'}.

%%--------------------------------------------------------------------
%% @private
%% @doc
%% Handling all non call/cast messages
%%
%% @spec handle_info(Info, State) -> {'noreply', State} |
%%                                   {'noreply', State, Timeout} |
%%                                   {'stop', Reason, State}
%% @end
%%--------------------------------------------------------------------
handle_info({'DOWN', Ref, 'process', Connection, _Reason}, State) ->
    lager:warning("connection ~p went down: ~p"
                  ,[Connection, _Reason]),
    erlang:demonitor(Ref, ['flush']),
    _ = ets:delete(?TAB, Connection),
    {'noreply', State, 'hibernate'};
handle_info(_Info, State) ->
    lager:debug("unhandled message: ~p", [_Info]),
    {'noreply', State, 'hibernate'}.

%%--------------------------------------------------------------------
%% @private
%% @doc
%% This function is called by a gen_server when it is about to
%% terminate. It should be the opposite of Module:init/1 and do any
%% necessary cleaning up. When it returns, the gen_server terminates
%% with Reason. The return value is ignored.
%%
%% @spec terminate(Reason, State) -> void()
%% @end
%%--------------------------------------------------------------------
terminate(_Reason, _State) ->
    lager:debug("AMQP connections terminating: ~p", [_Reason]).

%%--------------------------------------------------------------------
%% @private
%% @doc
%% Convert process state when code is changed
%%
%% @spec code_change(OldVsn, State, Extra) -> {ok, NewState}
%% @end
%%--------------------------------------------------------------------
code_change(_OldVsn, State, _Extra) ->
    {'ok', State}.

%%%===================================================================
%%% Internal functions
%%%===================================================================
%%--------------------------------------------------------------------
%% @private
%% @doc
%%
%% @end
%%--------------------------------------------------------------------
-spec add_watcher(pid(), state()) -> state().
add_watcher(Watcher, #state{watchers=Watchers}=State) ->
    State#state{watchers=sets:add_element(Watcher, Watchers)}.

-spec notify_watchers(state()) -> state().
notify_watchers(#state{watchers=[]}=State) ->
    State#state{watchers=sets:new()};
notify_watchers(#state{watchers=[Watcher|Watchers]}=State) ->
    _ = notify_watcher(Watcher),
    notify_watchers(State#state{watchers=Watchers});
notify_watchers(#state{watchers=Watchers}=State) ->
    notify_watchers(State#state{watchers=sets:to_list(Watchers)}).

-spec notify_watcher(pid()) -> any().
notify_watcher(Watcher) ->
    Watcher ! {'wh_amqp_connections', 'connection_available'}.

-spec wait_for_notification(wh_timeout()) ->
                                   'ok' |
                                   {'error', 'timeout'}.
wait_for_notification(Timeout) ->
    receive
        {'wh_amqp_connections', 'connection_available'} -> 'ok'
    after
        Timeout -> {'error', 'timeout'}
    end.

-spec brokers_with_tag(ne_binary()) -> wh_amqp_connections_list().
-spec brokers_with_tag(ne_binary(), api_boolean()) -> wh_amqp_connections_list().

brokers_with_tag(Tag) ->
    %% by default we want all the brokers
    brokers_with_tag(Tag, 'undefined').

brokers_with_tag(Tag, Available) ->
    MatchSpec = [{#wh_amqp_connections{available='$1'
                                       ,_='_'
                                      },
                  [{'orelse',
                        {'=:=', '$1', {'const', Available}},
                        {'=:=', {'const', Available}, 'undefined'}
                   }
                  ]
                 ,['$_']
                 }
                ],
    [Connection
        || #wh_amqp_connections{tags=Tags}=Connection <- ets:select(?TAB, MatchSpec),
           lists:member(Tag, Tags)
    ].
        
-spec broker_with_tag(ne_binary()) -> api_binary().
broker_with_tag(Tag) ->
    case brokers_with_tag(Tag, 'true') of
        [] -> 'undefined';
        [#wh_amqp_connections{broker=Broker}|_] -> Broker
    end.

-spec brokers_for_zone(atom()) -> wh_amqp_connections_list().
-spec brokers_for_zone(atom(), api_boolean()) -> wh_amqp_connections_list().

brokers_for_zone(Zone) ->
    %% by default we want all the brokers
    brokers_for_zone(Zone, 'undefined').

brokers_for_zone(Zone, Available) ->
    MatchSpec = [{#wh_amqp_connections{zone='$1'
                                       ,available='$2'
                                       ,_='_'
                                      },
                  [{'andalso',
                     {'=:=', '$1', {'const', Zone}},
                     {'orelse',
                        {'=:=', '$2', {'const', Available}},
                        {'=:=', {'const', Available}, 'undefined'}
                     }
                   }
                  ],
                  ['$_']
                 }
                ],
    ets:select(?TAB, MatchSpec).

-spec broker_for_zone(atom()) -> api_binary().
broker_for_zone(Zone) ->
    case brokers_for_zone(Zone, 'true') of
        [] -> 'undefined';
        [#wh_amqp_connections{broker=Broker}|_] -> Broker
    end.

-spec is_zone_available(atom()) -> boolean().
is_zone_available(Zone) -> broker_for_zone(Zone) =/= 'undefined'.

-spec is_tag_available(ne_binary()) -> boolean().
is_tag_available(Tag) -> broker_with_tag(Tag) =/= 'undefined'.

-spec is_hidden_broker(list()) -> boolean().
is_hidden_broker(Tags) -> lists:member(?AMQP_HIDDEN_TAG, Tags).<|MERGE_RESOLUTION|>--- conflicted
+++ resolved
@@ -109,7 +109,7 @@
 add(Broker, Zone) ->
     add(Broker, Zone, []).
 
-add(Broker, Zone, Tags) ->    
+add(Broker, Zone, Tags) ->
     case catch amqp_uri:parse(wh_util:to_list(Broker)) of
         {'EXIT', _R} ->
             lager:error("failed to parse AMQP URI '~s': ~p", [Broker, _R]),
@@ -163,10 +163,7 @@
 arbitrator_broker() ->
     MatchSpec = [{#wh_amqp_connections{broker='$1'
                                        ,available='true'
-<<<<<<< HEAD
-=======
                                        ,hidden='false'
->>>>>>> 8cac751f
                                        ,_='_'
                                       },
                   [],
@@ -448,7 +445,7 @@
         || #wh_amqp_connections{tags=Tags}=Connection <- ets:select(?TAB, MatchSpec),
            lists:member(Tag, Tags)
     ].
-        
+
 -spec broker_with_tag(ne_binary()) -> api_binary().
 broker_with_tag(Tag) ->
     case brokers_with_tag(Tag, 'true') of
