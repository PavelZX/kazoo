%%%-------------------------------------------------------------------
%%% @copyright (C) 2012-2014, 2600Hz INC
%%% @doc
%%%
%%% @end
%%% @contributors
%%%   Karl Anderson
%%%   James Aimonetti
%%%-------------------------------------------------------------------
-module(whapps_sms_command).

-include("./whapps_call_command.hrl").

-export([send_sms/2, send_sms/3]).
-export([b_send_sms/2, b_send_sms/3, b_send_sms/4]).

-export([default_collect_timeout/0
         ,default_message_timeout/0
         ,default_application_timeout/0
        ]).

-define(CONFIG_CAT, <<"sms_command">>).

-define(DEFAULT_COLLECT_TIMEOUT, whapps_config:get_integer(?CONFIG_CAT, <<"collect_timeout">>, 60000)).

-define(DEFAULT_MESSAGE_TIMEOUT, whapps_config:get_integer(?CONFIG_CAT, <<"message_timeout">>, 60000)).
-define(DEFAULT_APPLICATION_TIMEOUT, whapps_config:get_integer(?CONFIG_CAT, <<"application_timeout">>, 500000)).
-define(DEFAULT_STRATEGY, <<"single">>).
  
-spec default_collect_timeout() -> pos_integer().
default_collect_timeout() ->
    ?DEFAULT_COLLECT_TIMEOUT.

-spec default_message_timeout() -> pos_integer().
default_message_timeout() ->
    ?DEFAULT_MESSAGE_TIMEOUT.

-spec default_application_timeout() -> pos_integer().
default_application_timeout() ->
    ?DEFAULT_APPLICATION_TIMEOUT.

-type whapps_api_sms_return() :: {'error', 'timeout' | wh_json:object()} |
                                 {'ok', wh_json:object()}.

%%--------------------------------------------------------------------
%% @public
%% @doc
%% @end
%%--------------------------------------------------------------------
-spec send_sms(wh_json:objects(), whapps_call:call()) -> 'ok'.
-spec send_sms(wh_json:objects(), binary(), whapps_call:call()) -> 'ok'.

-spec b_send_sms(wh_json:objects(), whapps_call:call()) -> whapps_api_sms_return().
-spec b_send_sms(wh_json:objects(), binary(), whapps_call:call()) -> whapps_api_sms_return().
-spec b_send_sms(wh_json:objects(), binary(), integer(), whapps_call:call()) -> whapps_api_sms_return().

send_sms(Endpoints, Call) -> send_sms(Endpoints, ?DEFAULT_STRATEGY, Call).
send_sms(EndpointList, Strategy, Call) ->
    Endpoints = create_sms_endpoints(EndpointList, []),
    API = create_sms(Call),
    send(Strategy, API, Endpoints).

b_send_sms(Endpoints, Call) -> b_send_sms(Endpoints, ?DEFAULT_STRATEGY, Call).
b_send_sms(Endpoints, Strategy, Call) -> b_send_sms(Endpoints, Strategy, ?DEFAULT_MESSAGE_TIMEOUT, Call).
b_send_sms(EndpointList, Strategy, Timeout, Call) ->
    Endpoints = create_sms_endpoints(EndpointList, []),
    API = create_sms(Call),
    send_and_wait(Strategy, API, Endpoints, Timeout, 0).


send(<<"single">>, API, [Endpoint | Others]) ->
    Payload = props:set_values(
                [{<<"Endpoints">>, [Endpoint]}
                 ,{<<"Callee-ID-Name">>, wh_json:get_value(<<"Callee-ID-Name">>, Endpoint)}
                 ,{<<"Callee-ID-Number">>, wh_json:get_value(<<"Callee-ID-Number">>, Endpoint)}
                 ,{<<"To-DID">>, wh_json:get_value(<<"To-DID">>, Endpoint)}
                   | wh_json:get_value(<<"Endpoint-Options">>, Endpoint, [])
                ], API),
    whapps_util:amqp_pool_send(Payload, fun wapi_sms:publish_message/1),
    send(<<"single">>, API, Others);
send(Strategy, _API, _Endpoints) ->
    lager:debug("Strategy ~s not implemented", [Strategy]).
    

send_and_wait(<<"single">>, _API, [], _Timeout, Count) when Count =:= 0 ->
    {'error', <<"no endpoints available">>};
send_and_wait(<<"single">>, _API, [], _Timeout, Count) when Count > 0 ->
    {'error', <<"no endpoints responded">>};
send_and_wait(<<"single">>, API, [Endpoint| Others], Timeout, Count) ->
    CallId = wh_json:get_value(<<"Call-ID">>, API),
    Type = wh_json:get_value(<<"Endpoint-Type">>, Endpoint, <<"sip">>),
    ReqResp = send_and_wait(Type, API, Endpoint, Timeout),
    case ReqResp of
        {'error', _R} ->
            lager:info("recieved error while sending msg ~s: ~-800p", [CallId, _R]),
            send_and_wait(<<"single">>, API, Others, Timeout, Count+1);
        {_, _JObjs} = Ret ->
             lager:debug("received sms delivery result for msg ~s", [CallId]),
             Ret
    end;
send_and_wait(Strategy, _API, _Endpoints, _Timeout, _Count) ->
    lager:debug("Strategy ~s not implemented", [Strategy]).

<<<<<<< HEAD
send_and_wait(<<"sip">>, API, Endpoint, Timeout) ->    
    Options = wh_json:to_proplist(wh_json:get_value(<<"Endpoint-Options">>, Endpoint, [])),
    Payload = props:set_values( [{<<"Endpoints">>, [Endpoint]} | Options], API),
    CallId = props:get_value(<<"Call-ID">>, Payload),
    lager:debug("sending sms and waiting for response ~s", [CallId]),
    whapps_util:amqp_pool_send(Payload, fun wapi_sms:publish_message/1),
    wait_for_correlated_message(CallId, <<"delivery">>, <<"message">>, Timeout);
send_and_wait(<<"amqp">>, API, Endpoint, _Timeout) ->    
    CallId = props:get_value(<<"Call-ID">>, API),
    Options = wh_json:to_proplist(wh_json:get_value(<<"Endpoint-Options">>, Endpoint, [])),
    Props = wh_json:to_proplist(Endpoint) ++ Options,
    Payload = props:set_values( Props, API),
    lager:debug("sending sms and waiting for response ~s", [CallId]),
    whapps_util:amqp_pool_send(Payload, fun wapi_sms:publish_outbound/1),
    %% Message delivered
    DeliveryProps = [{<<"Delivery-Result-Code">>, <<"sip:200">> }    
                     ,{<<"Status">>, <<"Success">>}
                     ,{<<"Message-ID">>, props:get_value(<<"Message-ID">>, API) }
                    | wh_api:default_headers(<<"message">>, <<"delivery">>, ?APP_NAME, ?APP_VERSION)
                     ],
    {'ok', wh_json:set_values(DeliveryProps, wh_json:new())}.

-spec create_sms(whapps_call:call()) -> wh_proplist().
create_sms(Call) ->
=======
-spec create_sms(whapps_call:call(), wh_json:objects()) -> wh_proplist().
create_sms(Call, TargetEndpoints) ->
    [Endpoint] = Endpoints = create_sms_endpoints(Call, TargetEndpoints, []),

>>>>>>> 9e975a45
    AccountId = whapps_call:account_id(Call),
    AccountRealm =  whapps_call:to_realm(Call),
    CCVUpdates = props:filter_undefined(
                   [{<<"Ignore-Display-Updates">>, <<"true">>}
                    ,{<<"Account-ID">>, AccountId}
                    ,{<<"Account-Realm">>, AccountRealm}
                    ,{<<"From-User">>, whapps_call:from_user(Call)}
                    ,{<<"From-Realm">>, whapps_call:from_realm(Call)}
                    ,{<<"From-URI">>, whapps_call:from(Call)}
                    ,{<<"Reseller-ID">>, wh_services:find_reseller_id(AccountId)}
                   ]),
    [{<<"Message-ID">>, whapps_call:kvs_fetch(<<"Message-ID">>, Call)}
     ,{<<"Call-ID">>, whapps_call:call_id(Call)}
     ,{<<"Body">>, whapps_call:kvs_fetch(<<"Body">>, Call)}
     ,{<<"From">>, whapps_call:from(Call)}
     ,{<<"Caller-ID-Number">>, whapps_call:caller_id_number(Call)}
     ,{<<"To">>, whapps_call:to(Call)}
     ,{<<"Request">>, whapps_call:request(Call) }
     ,{<<"Application-Name">>, <<"send">>}
     ,{<<"Custom-Channel-Vars">>, wh_json:set_values(CCVUpdates, wh_json:new())}
     | wh_api:default_headers(whapps_call:controller_queue(Call), ?APP_NAME, ?APP_VERSION)
    ].

<<<<<<< HEAD
-spec create_sms_endpoints(wh_json:objects(), wh_json:objects()) -> wh_json:objects().
create_sms_endpoints([], Endpoints) -> Endpoints;
create_sms_endpoints([Endpoint | Others], Endpoints) ->
    EndpointType = wh_json:get_value(<<"Endpoint-Type">>, Endpoint, <<"sip">>),
    case create_sms_endpoint(Endpoint, EndpointType) of
        'undefined' -> create_sms_endpoints(Others, Endpoints);
        NewEndpoint -> create_sms_endpoints(Others, [NewEndpoint | Endpoints])
    end.
    
-spec create_sms_endpoint(wh_json:object(), binary()) -> api_object().
create_sms_endpoint(Endpoint, <<"amqp">>) -> Endpoint;
create_sms_endpoint(Endpoint, <<"sip">>) ->
=======
-spec create_sms_endpoints(whapps_call:call(), wh_json:objects(), wh_json:objects()) -> wh_json:objects().
create_sms_endpoints(_Call, [], Endpoints) -> Endpoints;
create_sms_endpoints(Call, [Endpoint | Others], Endpoints) ->
>>>>>>> 9e975a45
    Realm = wh_json:get_value(<<"To-Realm">>, Endpoint),
    Username = wh_json:get_value(<<"To-User">>, Endpoint),
    case lookup_reg(Username, Realm) of
        {'ok', Node} ->
<<<<<<< HEAD
            Options = wh_json:get_value(<<"Endpoint-Options">>, Endpoint, []),
            wh_json:set_values(
              [{<<"Route-ID">>, Node}
               ,{<<"Endpoint-Options">>, wh_json:from_list([{<<"Route-ID">>, Node} | Options])}
              ], Endpoint);
        {'error', _E} -> 'undefined'
=======
            List = [ wh_json:set_value(<<"Route-ID">>, Node, Endpoint) | Endpoints],
            create_sms_endpoints(Call, Others, List);
        {'error', _E} ->
            create_sms_endpoints(Call, Others, Endpoints)
>>>>>>> 9e975a45
    end.

-spec lookup_reg(ne_binary(), ne_binary()) -> {'ok', ne_binary()} |
                                              {'error', _}.
lookup_reg(Username, Realm) ->
    Req = [{<<"Realm">>, Realm}
           ,{<<"Username">>, Username}
           ,{<<"Fields">>, [<<"Registrar-Node">>]}
           | wh_api:default_headers(?APP_NAME, ?APP_VERSION)
          ],
    case whapps_util:amqp_pool_collect(Req
                                       ,fun wapi_registration:publish_query_req/1
                                       ,{'ecallmgr', 'true'}
                                      )
    of
        {'error', _E}=E ->
            lager:debug("error getting registration: ~p", [_E]),
            E;
        {_, JObjs} ->
<<<<<<< HEAD
            [FirstNode | _Others] = [Node || Node <- extract_device_registrations(JObjs)],
=======
            [FirstNode] = extract_device_registrations(JObjs),
>>>>>>> 9e975a45
            {'ok', FirstNode}
    end.

-spec extract_device_registrations(wh_json:objects()) -> ne_binaries().
extract_device_registrations(JObjs) ->
    sets:to_list(extract_device_registrations(JObjs, sets:new())).

-spec extract_device_registrations(wh_json:objects(), set()) -> set().
extract_device_registrations([], Set) -> Set;
extract_device_registrations([JObj|JObjs], Set) ->
    Fields = wh_json:get_value(<<"Fields">>, JObj, []),
    S = lists:foldl(fun extract_fold/2, Set, Fields),
    extract_device_registrations(JObjs, S).

-spec extract_fold(wh_json:object(), set()) -> set().
extract_fold(JObj, Set) ->
    case wh_json:get_ne_value(<<"Registrar-Node">>, JObj) of
        'undefined' -> Set;
        AuthId -> sets:add_element(AuthId, Set)
    end.

-spec get_correlated_msg_type(wh_json:object()) ->
                                     {api_binary(), api_binary(), api_binary()}.
-spec get_correlated_msg_type(ne_binary(), wh_json:object()) ->
                                     {api_binary(), api_binary(), api_binary()}.
get_correlated_msg_type(JObj) ->
    get_correlated_msg_type(<<"Call-ID">>, JObj).
get_correlated_msg_type(Key, JObj) ->
    {C, N} = wh_util:get_event_type(JObj),
    {C, N, wh_json:get_value(Key, JObj)}.

-spec wait_for_correlated_message(ne_binary(), api_binary(), ne_binary(), wh_timeout()) ->
                                         whapps_api_std_return().
wait_for_correlated_message(<<_/binary>> = CallId, Event, Type, Timeout) ->
    Start = os:timestamp(),
    case whapps_call_command:receive_event(Timeout) of
        {'error', 'timeout'}=E -> E;
        {'ok', JObj} ->
            case get_correlated_msg_type(JObj) of
                {<<"error">>, _, CallId} ->
                    lager:debug("channel execution error while waiting for ~s", [CallId]),
                    {'error', JObj};
                {Type, Event, CallId } ->
                    {'ok', JObj};
                {_Type, _Event, _CallId} ->
                    lager:debug("received message (~s , ~s, ~s)",[_Type, _Event, _CallId]),
                    wait_for_correlated_message(CallId, Event, Type, wh_util:decr_timeout(Timeout, Start))
            end
    end.<|MERGE_RESOLUTION|>--- conflicted
+++ resolved
@@ -39,8 +39,9 @@
 default_application_timeout() ->
     ?DEFAULT_APPLICATION_TIMEOUT.
 
--type whapps_api_sms_return() :: {'error', 'timeout' | wh_json:object()} |
-                                 {'ok', wh_json:object()}.
+-type whapps_api_sms_return() :: {'error', 'timeout' | wh_json:object() }
+                                   | {'fail', wh_json:object()}
+                                   | {'ok', wh_json:object()}.
 
 %%--------------------------------------------------------------------
 %% @public
@@ -101,7 +102,6 @@
 send_and_wait(Strategy, _API, _Endpoints, _Timeout, _Count) ->
     lager:debug("Strategy ~s not implemented", [Strategy]).
 
-<<<<<<< HEAD
 send_and_wait(<<"sip">>, API, Endpoint, Timeout) ->    
     Options = wh_json:to_proplist(wh_json:get_value(<<"Endpoint-Options">>, Endpoint, [])),
     Payload = props:set_values( [{<<"Endpoints">>, [Endpoint]} | Options], API),
@@ -109,7 +109,7 @@
     lager:debug("sending sms and waiting for response ~s", [CallId]),
     whapps_util:amqp_pool_send(Payload, fun wapi_sms:publish_message/1),
     wait_for_correlated_message(CallId, <<"delivery">>, <<"message">>, Timeout);
-send_and_wait(<<"amqp">>, API, Endpoint, _Timeout) ->    
+send_and_wait(<<"amqp">>, API, Endpoint, Timeout) ->    
     CallId = props:get_value(<<"Call-ID">>, API),
     Options = wh_json:to_proplist(wh_json:get_value(<<"Endpoint-Options">>, Endpoint, [])),
     Props = wh_json:to_proplist(Endpoint) ++ Options,
@@ -126,12 +126,6 @@
 
 -spec create_sms(whapps_call:call()) -> wh_proplist().
 create_sms(Call) ->
-=======
--spec create_sms(whapps_call:call(), wh_json:objects()) -> wh_proplist().
-create_sms(Call, TargetEndpoints) ->
-    [Endpoint] = Endpoints = create_sms_endpoints(Call, TargetEndpoints, []),
-
->>>>>>> 9e975a45
     AccountId = whapps_call:account_id(Call),
     AccountRealm =  whapps_call:to_realm(Call),
     CCVUpdates = props:filter_undefined(
@@ -155,7 +149,6 @@
      | wh_api:default_headers(whapps_call:controller_queue(Call), ?APP_NAME, ?APP_VERSION)
     ].
 
-<<<<<<< HEAD
 -spec create_sms_endpoints(wh_json:objects(), wh_json:objects()) -> wh_json:objects().
 create_sms_endpoints([], Endpoints) -> Endpoints;
 create_sms_endpoints([Endpoint | Others], Endpoints) ->
@@ -168,32 +161,19 @@
 -spec create_sms_endpoint(wh_json:object(), binary()) -> api_object().
 create_sms_endpoint(Endpoint, <<"amqp">>) -> Endpoint;
 create_sms_endpoint(Endpoint, <<"sip">>) ->
-=======
--spec create_sms_endpoints(whapps_call:call(), wh_json:objects(), wh_json:objects()) -> wh_json:objects().
-create_sms_endpoints(_Call, [], Endpoints) -> Endpoints;
-create_sms_endpoints(Call, [Endpoint | Others], Endpoints) ->
->>>>>>> 9e975a45
     Realm = wh_json:get_value(<<"To-Realm">>, Endpoint),
     Username = wh_json:get_value(<<"To-User">>, Endpoint),
     case lookup_reg(Username, Realm) of
         {'ok', Node} ->
-<<<<<<< HEAD
             Options = wh_json:get_value(<<"Endpoint-Options">>, Endpoint, []),
             wh_json:set_values(
               [{<<"Route-ID">>, Node}
                ,{<<"Endpoint-Options">>, wh_json:from_list([{<<"Route-ID">>, Node} | Options])}
               ], Endpoint);
         {'error', _E} -> 'undefined'
-=======
-            List = [ wh_json:set_value(<<"Route-ID">>, Node, Endpoint) | Endpoints],
-            create_sms_endpoints(Call, Others, List);
-        {'error', _E} ->
-            create_sms_endpoints(Call, Others, Endpoints)
->>>>>>> 9e975a45
     end.
 
--spec lookup_reg(ne_binary(), ne_binary()) -> {'ok', ne_binary()} |
-                                              {'error', _}.
+-spec lookup_reg(ne_binary(), ne_binary()) -> wh_json:objects().
 lookup_reg(Username, Realm) ->
     Req = [{<<"Realm">>, Realm}
            ,{<<"Username">>, Username}
@@ -209,11 +189,7 @@
             lager:debug("error getting registration: ~p", [_E]),
             E;
         {_, JObjs} ->
-<<<<<<< HEAD
             [FirstNode | _Others] = [Node || Node <- extract_device_registrations(JObjs)],
-=======
-            [FirstNode] = extract_device_registrations(JObjs),
->>>>>>> 9e975a45
             {'ok', FirstNode}
     end.
 
@@ -225,15 +201,14 @@
 extract_device_registrations([], Set) -> Set;
 extract_device_registrations([JObj|JObjs], Set) ->
     Fields = wh_json:get_value(<<"Fields">>, JObj, []),
-    S = lists:foldl(fun extract_fold/2, Set, Fields),
+    S = lists:foldl(fun(J, S) ->
+                            case wh_json:get_ne_value(<<"Registrar-Node">>, J) of
+                                'undefined' -> S;
+                                AuthId -> sets:add_element(AuthId, S)
+                            end
+                    end, Set, Fields),
     extract_device_registrations(JObjs, S).
 
--spec extract_fold(wh_json:object(), set()) -> set().
-extract_fold(JObj, Set) ->
-    case wh_json:get_ne_value(<<"Registrar-Node">>, JObj) of
-        'undefined' -> Set;
-        AuthId -> sets:add_element(AuthId, Set)
-    end.
 
 -spec get_correlated_msg_type(wh_json:object()) ->
                                      {api_binary(), api_binary(), api_binary()}.
@@ -245,9 +220,9 @@
     {C, N} = wh_util:get_event_type(JObj),
     {C, N, wh_json:get_value(Key, JObj)}.
 
--spec wait_for_correlated_message(ne_binary(), api_binary(), ne_binary(), wh_timeout()) ->
+-spec wait_for_correlated_message(ne_binary() | whapps_call:call(), ne_binary(), ne_binary(), wh_timeout()) ->
                                          whapps_api_std_return().
-wait_for_correlated_message(<<_/binary>> = CallId, Event, Type, Timeout) ->
+wait_for_correlated_message(CallId, Event, Type, Timeout) when is_binary(CallId) ->
     Start = os:timestamp(),
     case whapps_call_command:receive_event(Timeout) of
         {'error', 'timeout'}=E -> E;
@@ -262,4 +237,7 @@
                     lager:debug("received message (~s , ~s, ~s)",[_Type, _Event, _CallId]),
                     wait_for_correlated_message(CallId, Event, Type, wh_util:decr_timeout(Timeout, Start))
             end
-    end.+    end;
+wait_for_correlated_message(Call, Event, Type, Timeout) ->
+    CallId = whapps_call:call_id(Call),
+    wait_for_correlated_message(CallId, Event, Type, Timeout).