--- conflicted
+++ resolved
@@ -332,28 +332,10 @@
 
 -spec refresh_account_mods(ne_binary()) -> 'ok'.
 refresh_account_mods(AccountDb) ->
-<<<<<<< HEAD
-<<<<<<< HEAD
-    Views = get_all_account_mod_views(),
-    _ = [refresh_account_mod(AccountMOD, Views)
-         || AccountMOD <- whapps_util:get_account_mods(AccountDb)
-        ],
-    'ok'.
-
--spec refresh_account_mod(ne_binary(), ne_binaries()) -> 'ok'.
-refresh_account_mod(AccountMOD, Views) ->
-=======
     MODs = whapps_util:get_account_mods(AccountDb),
     [refresh_account_mod(AccountMOD) || AccountMOD <- MODs].
 
 refresh_account_mod(AccountMOD) ->
->>>>>>> refresh modb views in maintenance
-=======
-    MODs = whapps_util:get_account_mods(AccountDb),
-    [refresh_account_mod(AccountMOD) || AccountMOD <- MODs].
-
-refresh_account_mod(AccountMOD) ->
->>>>>>> 34497919
     io:format("    updating views in mod ~s~n", [AccountMOD]),
     kazoo_modb:refresh_views(AccountMOD).
 
@@ -852,14 +834,11 @@
 %%
 %% @end
 %%--------------------------------------------------------------------
-<<<<<<< HEAD
 get_all_account_mod_views() ->
     [whapps_util:get_view_json('crossbar', <<"account/cdrs.json">>)
      ,whapps_util:get_view_json('crossbar', <<"account/pivot.json">>)
      ,whapps_util:get_view_json('crossbar', <<"account/transactions.json">>)
     ].
-=======
->>>>>>> 34497919
 
 -spec call_id_status(ne_binary()) -> 'ok'.
 -spec call_id_status(ne_binary(), boolean() | ne_binary()) -> 'ok'.
