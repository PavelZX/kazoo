%%%-------------------------------------------------------------------
%%% @author James Aimonetti <james@2600hz.com>
%%% @copyright (C) 2010, James Aimonetti
%%% @doc
%%% Manage CouchDB connections
%%% @end
%%% Created : 16 Sep 2010 by James Aimonetti <james@2600hz.com>
%%%-------------------------------------------------------------------
-module(couch_mgr).

-behaviour(gen_server).

%% API
-export([start_link/0, set_host/1, get_host/0]).

%% System manipulation
-export([get_db/1, db_info/1]).

%% Document manipulation
-export([new_doc/0, add_to_doc/3, rm_from_doc/2, save_doc/2, open_doc/2, open_doc/3, del_doc/2]).
-export([add_change_handler/2, rm_change_handler/2, load_doc_from_file/3]).

%% Views
-export([get_all_results/2, get_results/3]).

%% gen_server callbacks
-export([init/1, handle_call/3, handle_cast/2, handle_info/2,
	 terminate/2, code_change/3]).

-import(logger, [format_log/3]).
-import(props, [get_value/2, get_value/3]).

-include("../../src/whistle_api.hrl"). % get the proplists -type
-include_lib("couchbeam/include/couchbeam.hrl").

-define(SERVER, ?MODULE). 
-define(STARTUP_FILE, lists:concat([filename:dirname(filename:dirname(code:which(?MODULE))), "/priv/startup.config"])).

%% Host = IP Address or FQDN
%% Connection = {Host, #server{}}
%% ChangeHandlers :: [{DBName, DocID}, ReqID, [Pid]]
-type change_handler_entry() :: tuple( tuple(string(), binary()), reference(), list(pid()) | []).
-record(state, {
	  connection = {} :: tuple(string(), #server{}) | {}
	  ,change_handlers = [] :: list(change_handler_entry()) | []
	 }).

%%%===================================================================
%%% Couch Functions
%%%===================================================================
-spec(load_doc_from_file/3 :: (DB :: binary(), App :: atom(), File :: list() | binary()) -> tuple(ok, proplist()) | tuple(error, term())).
load_doc_from_file(DB, App, File) ->
    Path = lists:flatten([code:priv_dir(App), "/couchdb/", whistle_util:to_list(File)]),
    logger:format_log(info, "Read into ~p from CouchDB dir: ~p~n", [DB, Path]),
    try
	{ok, ViewStr} = file:read_file(Path),
	?MODULE:save_doc(DB, mochijson2:decode(ViewStr)) %% if it crashes on the match, the catch will let us know
    catch
	_Type:Reason -> {error, Reason}
    end.

-spec(db_info/1 :: (DB :: binary()) -> tuple(ok, proplist()) | tuple(error, term())).
db_info(DbName) ->
    case get_db(DbName) of
        {error, _Error} -> {error, db_not_reachable};
	Db -> 
            case couchbeam:db_info(Db) of
                {error, _Error}=E -> E;
                {ok, Info} -> {ok, mochijson2:decode(couchbeam_util:json_encode(Info))}                
            end
    end.
    
%%%===================================================================
%%% Document Functions
%%%===================================================================
%%--------------------------------------------------------------------
%% @public
%% @doc
%% open a document given a docid returns not_found or the Document
%% @end
%%--------------------------------------------------------------------
-spec(open_doc/2 :: (DbName :: string(), DocId :: binary()) -> proplist() | tuple(error, not_found | db_not_reachable)).
open_doc(DbName, DocId) ->
    open_doc(DbName, DocId, []).

-spec(open_doc/3 :: (DbName :: string(), DocId :: binary(), Options :: proplist()) -> proplist() | tuple(error, not_found | db_not_reachable)).
open_doc(DbName, DocId, Options) when not is_binary(DocId) ->   
    open_doc(DbName, whistle_util:to_binary(DocId), Options);
open_doc(DbName, DocId, Options) ->    
    case get_db(DbName) of
        {error, _Error} -> {error, db_not_reachable};
	Db ->
            case couchbeam:open_doc(Db, DocId, Options) of
                {error, _Error}=E -> E;
                {ok, Doc1} -> {ok, mochijson2:decode(couchbeam_util:json_encode(Doc1))}
            end
    end.

%%--------------------------------------------------------------------
%% @public
%% @doc
%% save document to the db
%% @end
%%--------------------------------------------------------------------
-spec(save_doc/2 :: (DbName :: list(), Doc :: proplist() | tuple(struct, proplist())) -> tuple(ok, proplist()) | tuple(error, conflict)).
save_doc(DbName, [{struct, [_|_]}=Doc]) ->
    save_doc(DbName, Doc);
save_doc(DbName, [{struct, _}|_]=Doc) ->
    case get_db(DbName) of
	{error, _Error} -> {error, db_not_reachable};
	Db ->
            case couchbeam:save_docs(Db, couchbeam_util:json_decode(mochijson2:encode(Doc))) of
                {error, _Error}=E -> E;
                {ok, Doc1} -> {ok, mochijson2:decode(couchbeam_util:json_encode(Doc1))}
            end
    end;
save_doc(DbName, Doc) when is_list(Doc) ->
    save_doc(DbName, {struct, Doc});
save_doc(DbName, {struct, _}=Doc) ->
    case get_db(DbName) of
	{error, _Error} -> {error, db_not_reachable};
	Db -> 
            case couchbeam:save_doc(Db, couchbeam_util:json_decode(mochijson2:encode(Doc))) of
<<<<<<< HEAD
		{error, conflict}=E -> E;
		{ok, {Doc1}} -> {ok, Doc1}
	    end
=======
                {error, _Error}=E -> E;
                {ok, Doc1} -> {ok, mochijson2:decode(couchbeam_util:json_encode(Doc1))}
            end
>>>>>>> 7576f44a
    end.

%%--------------------------------------------------------------------
%% @public
%% @doc
%% remove document from the db
%% @end
%%--------------------------------------------------------------------
-spec(del_doc/2 :: (DbName :: list(), Doc :: proplist()) -> tuple(ok | error, term())).
del_doc(DbName, Doc) ->
    case get_db(DbName) of
        {error, _Error} -> {error, db_not_reachable};
	Db ->
	    case couchbeam:delete_doc(Db, couchbeam_util:json_decode(mochijson2:encode(Doc))) of
                {error, _Error}=E -> E;
                {ok, Doc1} -> {ok, mochijson2:decode(couchbeam_util:json_encode(Doc1))}
            end
    end.

%%%===================================================================
%%% Document Helpers
%%%===================================================================
%%--------------------------------------------------------------------
%% @public
%% @doc
%% create a new Document - a tuple with a proplist
%% @end
%%--------------------------------------------------------------------    
-spec(new_doc/0 :: () -> []).
new_doc() -> [].

%%--------------------------------------------------------------------
%% @public
%% @doc
%% add a K/V pair to a Document
%% @end
%%--------------------------------------------------------------------    
-spec(add_to_doc/3 :: (Key :: binary(), Value :: term(), Doc :: proplist()) -> proplist()).
add_to_doc(Key, Value, Doc) ->
    {Doc1} = couchbeam_doc:extend(whistle_util:to_binary(Key), Value, {Doc}),
    Doc1.

%%--------------------------------------------------------------------
%% @public
%% @doc
%% remove a K from the Document
%% @end
%%--------------------------------------------------------------------    
-spec(rm_from_doc/2 :: (Key :: binary(), Doc :: proplist()) -> proplist()).
rm_from_doc(Key, Doc) ->
    {Doc1} = couchbeam_doc:delete_value(whistle_util:to_binary(Key), {Doc}),
    Doc1.

%%%===================================================================
%%% View Functions
%%%===================================================================
%%--------------------------------------------------------------------
%% @public
%% @doc
%% get the results of the view
%% {Total, Offset, Meta, Rows}
%% @end
%%--------------------------------------------------------------------
get_all_results(DbName, DesignDoc) ->
    get_results(DbName, DesignDoc, []).

get_results(DbName, DesignDoc, ViewOptions) ->
    case get_db(DbName) of
	{error, _Error} -> {error, db_not_reachable};
	Db ->
	    case get_view(Db, DesignDoc, ViewOptions) of
		{error, _Error}=E -> E;
		View ->
		    case couchbeam_view:fetch(View) of
			{ok, {Prop}} ->
			    Rows = get_value(<<"rows">>, Prop, []),
                            {ok, mochijson2:decode(couchbeam_util:json_encode(Rows))};
			{error, _Error}=E -> E
		    end
	    end
    end.

%%%===================================================================
%%% API
%%%===================================================================

%%--------------------------------------------------------------------
%% @doc
%% Starts the server
%%
%% @spec start_link() -> {ok, Pid} | ignore | {error, Error}
%% @end
%%--------------------------------------------------------------------
-spec(start_link/0 :: () -> tuple(ok, pid()) | ignore | tuple(error, term())).
start_link() ->
    gen_server:start_link({local, ?SERVER}, ?MODULE, [], []).

%% set the host to connect to
set_host(HostName) ->
    gen_server:call(?MODULE, {set_host, HostName}, infinity).

get_host() ->
    gen_server:call(?MODULE, get_host).

get_db(DbName) ->
    Conn = gen_server:call(?MODULE, {get_conn}),
    open_db(whistle_util:to_list(DbName), Conn).

add_change_handler(DBName, DocID) ->
    gen_server:call(?MODULE, {add_change_handler, whistle_util:to_list(DBName), whistle_util:to_binary(DocID)}).

rm_change_handler(DBName, DocID) ->
    gen_server:call(?MODULE, {rm_change_handler, whistle_util:to_list(DBName), whistle_util:to_binary(DocID)}).

%%%===================================================================
%%% gen_server callbacks
%%%===================================================================

%%--------------------------------------------------------------------
%% @private
%% @doc
%% Initializes the server
%%
%% @spec init(Args) -> {ok, State} |
%%                     {ok, State, Timeout} |
%%                     ignore |
%%                     {stop, Reason}
%% @end
%%--------------------------------------------------------------------
-spec(init/1 :: (Args :: list()) -> tuple(ok, tuple())).
init(_) ->
    process_flag(trap_exit, true),
    {ok, init_state()}.

%%--------------------------------------------------------------------
%% @private
%% @doc
%% Handling call messages
%%
%% @spec handle_call(Request, From, State) ->
%%                                   {reply, Reply, State} |
%%                                   {reply, Reply, State, Timeout} |
%%                                   {noreply, State} |
%%                                   {noreply, State, Timeout} |
%%                                   {stop, Reason, Reply, State} |
%%                                   {stop, Reason, State}
%% @end
%%--------------------------------------------------------------------
handle_call(get_host, _From, #state{connection={H,_}}=State) ->
    {reply, H, State};
handle_call({set_host, Host}, _From, #state{connection={OldHost, _}}=State) ->
    format_log(info, "WHISTLE_COUCH(~p): Updating host from ~p to ~p~n", [self(), OldHost, Host]),
    case get_new_connection(Host) of
	{error, _Error}=E ->
	    {reply, E, State};
	HC ->
	    {reply, ok, State#state{connection=HC, change_handlers=[]}}
    end;
handle_call({set_host, Host}, _From, State) ->
    format_log(info, "WHISTLE_COUCH(~p): Setting host for the first time to ~p~n", [self(), Host]),
    case get_new_connection(Host) of
	{error, _Error}=E ->
	    {reply, E, State};
	{_Host, _Conn}=HC ->
	    {reply, ok, State#state{connection=HC, change_handlers=[]}}
    end;
handle_call({get_conn}, _, #state{connection={_Host, Conn}}=State) ->
    {reply, Conn, State};
handle_call({add_change_handler, DBName, <<>>}, {Pid, _Ref}, State) ->
    case start_change_handler(DBName, <<>>, Pid, State) of
	{ok, _R, State1} -> {reply, ok, State1};
	{error, E, State2} -> {reply, {error, E}, State2}
    end;
handle_call({add_change_handler, DBName, DocID}, {Pid, _Ref}, State) ->
    case start_change_handler(DBName, DocID, Pid, State) of
	{ok, _R, State1} -> {reply, ok, State1};
	{error, E, State2} -> {reply, {error, E}, State2}
    end;
handle_call({rm_change_handler, DBName, DocID}, {From, _Ref}, #state{change_handlers=CH}=State) ->
    case stop_change_handler({DBName, DocID}, From, CH) of
	{ok, CH1} -> {reply, ok, State#state{change_handlers=CH1}};
	{{error, _}=E, CH2} -> {reply, E, State#state{change_handlers=CH2}}
    end;
handle_call(Req, From, #state{connection={}}=State) ->
    format_log(info, "WHISTLE_COUCH(~p): No connection, trying localhost(~p)~n", [self(), net_adm:localhost()]),
    case get_new_connection(net_adm:localhost()) of
	{error, _Error}=E ->
	    {reply, E, State};
	{_Host, _Conn}=HC ->
	    close_handlers(State#state.change_handlers),
	    handle_call(Req, From, State#state{connection=HC, change_handlers=[]})
    end;
handle_call(_Request, _From, State) ->
    format_log(error, "WHISTLE_COUCH(~p): Failed call ~p with state ~p~n", [self(), _Request, State]),
    {reply, {error, unhandled_call}, State}.

%%--------------------------------------------------------------------
%% @private
%% @doc
%% Handling cast messages
%%
%% @spec handle_cast(Msg, State) -> {noreply, State} |
%%                                  {noreply, State, Timeout} |
%%                                  {stop, Reason, State}
%% @end
%%--------------------------------------------------------------------
handle_cast(_Msg, State) ->
    {noreply, State}.

%%--------------------------------------------------------------------
%% @private
%% @doc
%% Handling all non call/cast messages
%%
%% @spec handle_info(Info, State) -> {noreply, State} |
%%                                   {noreply, State, Timeout} |
%%                                   {stop, Reason, State}
%% @end
%%--------------------------------------------------------------------
handle_info({ReqID, done}, #state{change_handlers=CH}=State) ->
    format_log(info, "WHISTLE_COUCH.wait(~p): DONE change handler ref ~p~n", [self(), ReqID]),
    case lists:keyfind(ReqID, 2, CH) of
	false -> {noreply, State};
	{{_, DocID}=Key,_,Pids}=Item ->
	    TmpCH = [Item],
	    lists:foreach(fun(P) ->
				  stop_change_handler(Key, P, TmpCH),
				  P ! {change_handler_done, DocID}
			  end, Pids),
	    {noreply, State#state{change_handlers=lists:keydelete(ReqID, 2, CH)}}
    end;
handle_info({ReqID, {change, {Change}}}, #state{change_handlers=CH}=State) ->
    DocID = get_value(<<"id">>, Change),
    format_log(info, "WHISTLE_COUCH.wait(~p): keyfind res = ~p~n", [self(), lists:keyfind(ReqID, 2, CH)]),
    case lists:keyfind(ReqID, 2, CH) of
	false ->
	    format_log(info, "WHISTLE_COUCH.wait(~p): ~p not found, skipping~n", [self(), DocID]),
	    {noreply, State};
	{{_, DocID}, _, Pids} ->
	    notify_pids(Change, DocID, Pids),
	    {noreply, State};
	{{_, <<>>}, _, Pids} ->
	    notify_pids(Change, DocID, Pids),
	    {noreply, State}    
    end;
handle_info({ReqID, {error, connection_closed}}, #state{change_handlers=CH}=State) ->
    format_log(info, "WHISTLE_COUCH.wait(~p): connection closed for change handlers: reqid ~p~n", [self(), ReqID]),
    CH1 = lists:foldl(fun({{_, DocID}=Key, RID, Pids}=Item, Acc) when RID =:= ReqID ->
			      TmpCH = [Item],
			      lists:foreach(fun(P) ->
						    stop_change_handler(Key, P, TmpCH),
						    P ! {change_handler_down, DocID}
					    end, Pids),
			      Acc;
			 (C, Acc) -> [C | Acc]
		      end, [], CH),
    {noreply, State#state{change_handlers=CH1}};
handle_info({_ReqID, {error, E}}, State) ->
    format_log(info, "WHISTLE_COUCH.wait(~p): ERROR ~p for reqid ~p~n", [self(), E, _ReqID]),
    {noreply, State};
handle_info({'DOWN', _MRefConn, process, Pid, _Reason}, #state{change_handlers=CH}=State) ->
    format_log(error, "WHISTLE_COUCH(~p): Pid(~p) went down: ~p~n", [self(), Pid, _Reason]),
    CH1 = lists:foldl(fun({Key, _, _}=Item, Acc) ->
			      case stop_change_handler(Key, Pid, [Item]) of
				  {_, []} -> Acc;
				  {_, [Item1]} -> [ Item1 | Acc]
			      end
		    end, [], CH),
    {noreply, State#state{change_handlers=CH1}};
handle_info({'EXIT', Pid, _Reason}, #state{change_handlers=CH}=State) ->
    format_log(error, "WHISTLE_COUCH(~p): EXIT received for ~p with reason ~p~n", [self(), Pid, _Reason]),
    CH1 = lists:foldl(fun({Key, _, _}=Item, Acc) ->
			      case stop_change_handler(Key, Pid, [Item]) of
				  {_, []} -> Acc;
				  {_, [Item1]} -> [ Item1 | Acc]
			      end
		    end, [], CH),
    {noreply, State#state{change_handlers=CH1}};
handle_info(_Info, State) ->
    format_log(error, "WHISTLE_COUCH(~p): Unexpected info ~p~n", [self(), _Info]),
    {noreply, State}.

%%--------------------------------------------------------------------
%% @private
%% @doc
%% This function is called by a gen_server when it is about to
%% terminate. It should be the opposite of Module:init/1 and do any
%% necessary cleaning up. When it returns, the gen_server terminates
%% with Reason. The return value is ignored.
%%
%% @spec terminate(Reason, State) -> void()
%% @end
%%--------------------------------------------------------------------
terminate(_Reason, _State) ->
    ok.

%%--------------------------------------------------------------------
%% @private
%% @doc
%% Convert process state when code is changed
%%
%% @spec code_change(OldVsn, State, Extra) -> {ok, NewState}
%% @end
%%--------------------------------------------------------------------
code_change(_OldVsn, State, _Extra) ->
    {ok, State}.

%%%===================================================================
%%% Internal functions
%%%===================================================================
%%--------------------------------------------------------------------
%% @private
%% @doc
%% @end
%%--------------------------------------------------------------------
-spec(close_handlers/1 :: (CHs :: list(change_handler_entry())) -> no_return()).
close_handlers(CHs) ->
    lists:foreach(fun({{_, DocID}, _, Pids}) ->
			  lists:foreach(fun(P) -> unlink(P), P ! {change_handler_down, DocID} end, Pids)
		  end, CHs).

%%--------------------------------------------------------------------
%% @private
%% @doc
%% @end
%%--------------------------------------------------------------------
-spec(stop_change_handler/3 :: (Key :: tuple(string(), binary()), Pid :: pid(), CH :: list(change_handler_entry())) -> tuple(ok, list(change_handler_entry())) | tuple(tuple(error, term()), list(change_handler_entry()))).
stop_change_handler({_,_}=Key, Pid, CH) ->
    unlink(Pid),
    case lists:keyfind(Key, 1, CH) of
	false -> {{error, doc_unmonitored}, CH};
	{Key, ReqID, Pids} when is_list(Pids) ->
	    Pids1 = lists:foldl(fun(P, AccPids) when P =:= Pid -> AccPids;
				   (P, AccPids) ->
					case erlang:is_process_alive(P) of
					    true -> [P | AccPids];
					    false -> AccPids
					end
				end, [], Pids),
	    case Pids1 of
		[] ->
		    {ok, lists:keydelete(Key, 1, CH)};
		_ ->
		    {ok, [ {Key, ReqID, Pids1} | lists:keydelete(Key, 1, CH)]}
	    end
    end.

%%--------------------------------------------------------------------
%% @private
%% @doc
%% @end
%%--------------------------------------------------------------------
-spec(start_change_handler/4 :: (DBName :: string(), DocID :: binary(), Pid :: pid(), State :: #state{}) -> tuple(ok, term(), #state{}) | tuple(error, term(), #state{})).
start_change_handler(DBName, <<>>, Pid, State) ->
    start_change_handler(DBName, <<>>, Pid, State, []);
start_change_handler(DBName, DocID, Pid, State) ->
    start_change_handler(DBName, DocID, Pid, State, [{filter, <<"filter/by_doc">>}, {name, DocID}]).

-spec(start_change_handler/5 :: (DBName :: string(), DocID :: binary(), Pid :: pid(), State :: #state{}, Opts :: proplist()) -> tuple(ok, reference(), #state{}) | tuple(error, term(), #state{})).
start_change_handler(DBName, DocID, Pid, #state{connection={_H, Conn}, change_handlers=CH}=State, Opts) ->
    case lists:keyfind({DBName, DocID}, 1, CH) of
	false ->
	    case open_db(DBName, Conn) of
		{error, db_not_reachable} ->
		    {error, db_not_reachable, State};
		Db ->
		    {ok, ReqID} = couchbeam:changes_wait(Db, self(), [{heartbeat, "true"} | Opts]),
		    format_log(info, "WHISTLE_COUCH(~p): Added handler for ~p(~p) ref ~p~n", [self(), DocID, Pid, ReqID]),
		    link(Pid),
		    {ok, ReqID, State#state{change_handlers=[{{DBName, DocID}, ReqID, [Pid]} | CH]}}
	    end;
	{{DBName, DocID}, ReqID, Pids} ->
	    case lists:member(Pid, Pids) of
		false ->
		    {ok, ReqID, State#state{change_handlers=[{{DBName, DocID}, ReqID, [Pid | Pids]} | lists:keydelete({DBName, DocID}, 1, CH)]}};
		true ->
		    format_log(info, "WHISTLE_COUCH(~p): Found handler for ~p(~p)~n", [self(), DocID, Pid]),
		    {error, handler_exists, State}
	    end
    end.

%%--------------------------------------------------------------------
%% @private
%% @doc
%% @end
%%--------------------------------------------------------------------
-spec(get_new_connection/1 :: (Host :: string()) -> tuple(string(), tuple()) | tuple(error, term())).
get_new_connection(Host) ->
    Conn = couchbeam:server_connection(Host, 5984, "", []),
    format_log(info, "WHISTLE_COUCH(~p): Host ~p has conn ~p~n", [self(), Host, Conn]),
    case couchbeam:server_info(Conn) of
	{ok, _Version} ->
	    format_log(info, "WHISTLE_COUCH(~p): Connected to ~p~n~p~n", [self(), Host, _Version]),
	    spawn(fun() -> save_config(Host) end),
	    {Host, Conn};
	{error, Err}=E ->
	    format_log(error, "WHISTLE_COUCH(~p): Unable to connect to ~p: ~p~n", [self(), Host, Err]),
	    E
    end.

%%--------------------------------------------------------------------
%% @private
%% @doc
%% open_db, if DbName is known, returns the {#db{}, DBs}, else returns {#db{}, [{DbName, #db{}} | DBs]}
%% an error in opening the db will cause a {{error, Err}, DBs} to be returned
%% @end
%%--------------------------------------------------------------------
-spec(open_db/2 :: (DbName :: string(), Conn :: #server{}) -> tuple(error, db_not_reachable) | #db{}).
open_db(DbName, Conn) -> 
    case couchbeam:open_or_create_db(Conn, DbName) of
        {error, _Error}=E -> E;
        {ok, Db} ->
            case couchbeam:db_info(Db) of
                {error, _Error}=E -> E;
                {ok, _JSON} -> Db
            end
    end.
    
%%--------------------------------------------------------------------
%% @private
%% @doc
%% get_view, if Db/DesignDoc is known, return {#view{}, Views},
%% else returns {#view{}, [{{#db{}, DesignDoc, ViewOpts}, #view{}} | Views]}
%% @end
%%--------------------------------------------------------------------    
-spec(get_view/3 :: (Db :: #db{}, DesignDoc :: string() | tuple(string(), string()), ViewOptions :: list()) -> #view{} | tuple(error, view_not_found)).
get_view(Db, DesignDoc, ViewOptions) ->
    case couchbeam:view(Db, DesignDoc, ViewOptions) of
	{error, _Error}=E -> E;
	{ok, View} -> View
    end.

%%--------------------------------------------------------------------
%% @private
%% @doc
%% @end
%%--------------------------------------------------------------------
-spec(init_state/0 :: () -> #state{}).
init_state() ->
    case get_startup_config() of
	{ok, Ts} ->
	    Host = case props:get_value(couch_host, Ts, props:get_value(default_couch_host, Ts)) of
		       undefined -> net_adm:localhost();
		       "localhost" -> net_adm:localhost();
		       H -> H
		   end,
	    case get_new_connection(Host) of
		{error, _} -> #state{};
		{Host, _}=C -> #state{connection=C}
	    end;
	_ -> #state{}
    end.

%%--------------------------------------------------------------------
%% @private
%% @doc
%% notify_pids, sends change notifications to a list of PIDs, return void
%% @end
%%--------------------------------------------------------------------
-spec(notify_pids/3 :: (Change :: proplist(), DocID :: binary(), Pids :: list(pid())) -> ok).
notify_pids(Change, DocID, Pids) ->
    SendToPid = case get_value(<<"deleted">>, Change) of
        true ->
            format_log(info, "WHISTLE_COUCH.wait(~p): ~p deleted~n", [self(), DocID]),
            {document_deleted, DocID}; % document deleted, no more looping
        undefined ->
            format_log(info, "WHISTLE_COUCH.wait(~p): ~p change sending to ~p~n", [self(), DocID, Pids]),
            {document_changes, DocID, lists:map(fun({C}) -> C end, get_value(<<"changes">>, Change))}
        end,
    lists:foreach(fun(P) -> P ! SendToPid end, Pids).

%%--------------------------------------------------------------------
%% @private
%% @doc
%% @end
%%--------------------------------------------------------------------
-spec(get_startup_config/0 :: () -> tuple(ok, proplist()) | tuple(error, term())).
get_startup_config() ->
    file:consult(?STARTUP_FILE).

%%--------------------------------------------------------------------
%% @private
%% @doc
%% @end
%%--------------------------------------------------------------------
-spec(save_config/1 :: (H :: string()) -> no_return()).
save_config(H) ->
    {ok, Config} = get_startup_config(),
    file:write_file(?STARTUP_FILE
		    ,lists:foldl(fun({K,V}, Acc) ->
					 [io_lib:format("{~p, ~p}.~n", [K, V]) | Acc]
				 end, "", [{couch_host, H} | lists:keydelete(couch_host, 1, Config)])
		   ).<|MERGE_RESOLUTION|>--- conflicted
+++ resolved
@@ -121,15 +121,9 @@
 	{error, _Error} -> {error, db_not_reachable};
 	Db -> 
             case couchbeam:save_doc(Db, couchbeam_util:json_decode(mochijson2:encode(Doc))) of
-<<<<<<< HEAD
-		{error, conflict}=E -> E;
-		{ok, {Doc1}} -> {ok, Doc1}
-	    end
-=======
                 {error, _Error}=E -> E;
                 {ok, Doc1} -> {ok, mochijson2:decode(couchbeam_util:json_encode(Doc1))}
             end
->>>>>>> 7576f44a
     end.
 
 %%--------------------------------------------------------------------
