%%%-------------------------------------------------------------------
%%% @copyright (C) 2011-2012, VoIP INC
%%% @doc
%%%
%%% Handle client requests for phone_number documents
%%%
%%% @end
%%% @contributors
%%%   Karl Anderson
%%%-------------------------------------------------------------------
-module(wh_number_manager).

-export([find/1, find/2]).
-export([lookup_account_by_number/1]).
-export([create_number/3, create_number/4]).
-export([port_in/3, port_in/4]).
-export([reconcile_number/3]).
-export([free_numbers/1]).
-export([reserve_number/3, reserve_number/4]).
-export([assign_number_to_account/3, assign_number_to_account/4]).
-export([release_number/2]).
-export([list_attachments/2]).
-export([fetch_attachment/3]).
-export([put_attachment/5]).
-export([delete_attachment/3]).
-export([get_public_fields/2, set_public_fields/3]).

-include("wh_number_manager.hrl").

-define(SERVER, ?MODULE).

%%--------------------------------------------------------------------
%% @public
%% @doc
%% Query the various providers for available numbers.
%% @end
%%--------------------------------------------------------------------
-spec find/1 :: (ne_binary()) -> [] | [ne_binary(),...].
-spec find/2 :: (ne_binary(), ne_binary()) -> [] | [ne_binary(),...].

find(Number) ->
    find(Number, <<"1">>).

find(Number, Quanity) ->
    Num = wnm_util:normalize_number(Number),
    lager:debug("attempting to find ~p numbers with prefix '~s'", [Quanity, Number]),
    Results = [{Module, catch(Module:find_numbers(Num, Quanity))}
               || Module <- wnm_util:list_carrier_modules()
              ],
    prepare_find_results(Results, []).

%%--------------------------------------------------------------------
%% @public
%% @doc
%% Attempt to find the number, and if sucessful return the account
%% assignment
%% @end
%%--------------------------------------------------------------------
-spec lookup_account_by_number/1 :: (ne_binary()) -> {'ok', ne_binary(), boolean(), boolean()} |
                                                     {'error', _}.
lookup_account_by_number(undefined) ->
    {error, not_reconcilable};
lookup_account_by_number(Number) ->
    try wnm_number:get(Number) of
        #number{assigned_to=undefined} -> 
            lager:debug("number ~s not assigned to an account", [Number]),
            {error, unassigned};            
        #number{assigned_to=AssignedTo, state = <<"port_in">>, module_name=Name} -> 
            lager:debug("number ~s is assigned to ~s in state port_in", [Number, AssignedTo]),
            {ok, AssignedTo, true, Name =/= wnm_local};
        #number{assigned_to=AssignedTo, state = <<"in_service">>, number_doc=JObj, module_name=Name} -> 
            case wh_json:is_true(<<"force_outbound">>, JObj, false) of
                true -> 
                    lager:debug("number ~s is assigned to ~s in state in_serivce and is forced outbound", [Number, AssignedTo]),
                    {ok, AssignedTo, true, Name =/= wnm_local};
                false -> 
                    lager:debug("number ~s is assigned to ~s in state in_serivce", [Number, AssignedTo]),
                    {ok, AssignedTo, false, Name =/= wnm_local}
            end;
        #number{assigned_to=AssignedTo, state = <<"port_out">>, module_name=Name} -> 
            lager:debug("number ~s is assigned to ~s in state port_in", [Number, AssignedTo]),
            {ok, AssignedTo, true, Name =/= wnm_local};
        #number{assigned_to=AssignedTo, state=State} -> 
            lager:debug("number ~s assigned to acccount id ~s but in state ~s", [Number, AssignedTo, State]),
            {error, {not_in_service, AssignedTo}}
    catch
        throw:{Error, #number{}} ->
            {error, Error}
    end.

%%--------------------------------------------------------------------
%% @public
%% @doc
%% Add and reserve a number for an account
%% @end
%%--------------------------------------------------------------------
-spec create_number/3 :: (ne_binary(), ne_binary(), ne_binary()) -> operation_return().
-spec create_number/4 :: (ne_binary(), ne_binary(), ne_binary(), wh_json:json_object()) -> operation_return().

create_number(Number, AssignTo, AuthBy) ->
    create_number(Number, AssignTo, AuthBy, wh_json:new()).

create_number(Number, AssignTo, AuthBy, PublicFields) ->
    lager:debug("attempting to create number ~s for account ~s", [Number, AssignTo]),    
    Routines = [fun(_) -> wnm_number:get(Number, PublicFields) end
                ,fun({not_found, #number{}=N}) -> 
                         AccountId = wh_util:format_account_id(AuthBy, raw),
                         AccountDb = wh_util:format_account_id(AuthBy, encoded),
                         try
                             {ok, JObj} = couch_mgr:open_cache_doc(AccountDb, AccountId),
                             true = wh_json:is_true(<<"pvt_wnm_allow_additions">>, JObj),
                             lager:debug("number doesnt exist but account ~s is authorized to create it", [AuthBy]),
                             NewNumber = N#number{number=Number
                                                  ,assign_to=AssignTo
                                                  ,auth_by=AuthBy
                                                  ,number_doc=PublicFields
                                                 },
                             wnm_number:create_available(NewNumber)
                         catch
                             error:{badmatch, Error} ->
                                 lager:debug("account is not authorized to create a new number: ~p", [Error]),
                                 wnm_number:error_unauthorized(N)
                         end;
                    ({_, #number{}}=E) -> E;
                    (#number{}=N) -> wnm_number:error_number_exists(N)
                 end
                ,fun({_, #number{}}=E) -> E;
                    (#number{}=N) -> wnm_number:reserved(N#number{assign_to=AssignTo, auth_by=AuthBy})
                 end
                ,fun({_, #number{}}=E) -> E;
                    (#number{}=N) -> wnm_number:save(N)
                 end
                ,fun({E, #number{error_jobj=Reason}}) -> 
                         lager:debug("create number prematurely ended: ~p", [E]),
                         {E, Reason};
                    (#number{number_doc=JObj}) -> 
                         lager:debug("create number successfully completed", []),
                         {ok, wh_json:public_fields(JObj)}
                 end
               ], 
    lists:foldl(fun(F, J) -> catch F(J) end, ok, Routines).

%%--------------------------------------------------------------------
%% @public
%% @doc
%% Add a port in number for an account
%% @end
%%--------------------------------------------------------------------
-spec port_in/3 :: (ne_binary(), ne_binary(), ne_binary()) -> operation_return().
-spec port_in/4 :: (ne_binary(), ne_binary(), ne_binary(), wh_json:json_object()) -> operation_return().

port_in(Number, AssignTo, AuthBy) ->
    port_in(Number, AssignTo, AuthBy, wh_json:new()).

port_in(Number, AssignTo, AuthBy, PublicFields) ->
    lager:debug("attempting to port_in number ~s for account ~s", [Number, AssignTo]),    
    Routines = [fun({not_found, #number{}=N}) ->
                        NewNumber = N#number{number=Number
                                             ,assign_to=AssignTo
                                             ,auth_by=AuthBy
                                             ,number_doc=PublicFields
                                            },
                        wnm_number:create_port_in(NewNumber);
                   ({_, #number{}}=E) -> E;
                   (#number{}=N) -> wnm_number:error_number_exists(N)
                end
                ,fun({_, #number{}}=E) -> E;
                    (#number{}=N) -> wnm_number:save(N)
                 end
                ,fun({E, #number{error_jobj=Reason}}) -> 
                         lager:debug("create number prematurely ended: ~p", [E]),
                         {E, Reason};
                    (#number{number_doc=JObj}) -> 
                         lager:debug("port in number successfully completed", []),
                         {ok, wh_json:public_fields(JObj)}
                 end
               ], 
    lists:foldl(fun(F, J) -> catch F(J) end, catch wnm_number:get(Number, PublicFields), Routines).

%%--------------------------------------------------------------------
%% @public
%% @doc
%% Assign a number to an account, creating it as a local number if
%% missing
%% @end
%%--------------------------------------------------------------------
-spec reconcile_number/3 :: (ne_binary(), ne_binary(), ne_binary()) -> operation_return().
reconcile_number(Number, AssignTo, AuthBy) ->
    Routines = [fun({not_found, #number{}=N}) when is_binary(AssignTo) ->
                        NewNumber = N#number{number=Number
                                             ,assign_to=AssignTo
                                             ,auth_by=wh_util:to_binary(AuthBy)
                                            },
                        wnm_number:create_available(NewNumber);
                   ({_, #number{}}=E) -> E;
                   (#number{}=N) when is_binary(AssignTo) ->
                        N#number{assign_to=AssignTo};
                   (#number{assigned_to=undefined}=N)  ->
                        wnm_number:error_unauthorized(N);
                   (#number{assigned_to=AssignedTo}=N) ->
                        N#number{assign_to=AssignedTo}
                end
                ,fun({_, #number{}}=E) -> E;
                    (#number{}=N) when is_binary(AuthBy) -> 
                         N#number{auth_by=AuthBy};
                    (#number{assign_to=ATo}=N) -> 
                         N#number{auth_by=ATo}
                 end
                ,fun({_, #number{}}=E) -> E;
                    (#number{assign_to=Assign}=N) ->
                         lager:debug("attempting to reconcile number ~s with account ~s", [Number, Assign]),
                         wnm_number:in_service(N)
                 end
                ,fun({no_change_required, #number{assigned_to=undefined}}=E) ->
                         E;
                    ({no_change_required, #number{}=N}) ->
<<<<<<< HEAD
=======
                         wnm_number:save_phone_number_docs(N);
                    ({unauthorized, #number{auth_by=system}=N}) ->
                         wnm_number:save_phone_number_docs(N);
                    ({unauthorized, #number{auth_by=system}=N}) ->
                         wnm_number:save_phone_number_docs(N);
                    ({unauthorized, #number{auth_by=system}=N}) ->
                         wnm_number:save_phone_number_docs(N);
                    ({unauthorized, #number{auth_by=system}=N}) ->
                         wnm_number:save_phone_number_docs(N);
                    ({unauthorized, #number{auth_by=system}=N}) ->
                         wnm_number:save_phone_number_docs(N);
                    ({unauthorized, #number{auth_by=system}=N}) ->
                         wnm_number:save_phone_number_docs(N);
                    ({unauthorized, #number{auth_by=system}=N}) ->
                         wnm_number:save_phone_number_docs(N);
                    ({unauthorized, #number{auth_by=system}=N}) ->
>>>>>>> 012c5143
                         wnm_number:save_phone_number_docs(N);
                    ({_, #number{}}=E) -> E;
                    (#number{}=N) -> wnm_number:save(N)
                 end
                ,fun({E, #number{error_jobj=Reason}}) -> 
                         lager:debug("create number prematurely ended: ~p", [E]),
                         {E, Reason};
                    (#number{number_doc=JObj}) -> 
                         lager:debug("reconcile number successfully completed", []),
                         {ok, wh_json:public_fields(JObj)}
                 end
               ], 
    lists:foldl(fun(F, J) -> catch F(J) end, catch wnm_number:get(Number), Routines).

%%--------------------------------------------------------------------
%% @public
%% @doc
%% Release all numbers currently assigned to an account
%% @end
%%--------------------------------------------------------------------
-spec free_numbers/1 :: (ne_binary()) -> 'ok'.
free_numbers(AccountId) ->
    lager:debug("attempting to free all numbers assigned to account ~s", [AccountId]),
    AccountDb = wh_util:format_account_id(AccountId, encoded),
    case couch_mgr:open_doc(AccountDb, ?WNM_PHONE_NUMBER_DOC) of
        {ok, JObj} ->
            _ = [release_number(Key, AccountId)
                 || Key <- wh_json:get_keys(wh_json:public_fields(JObj))
                        ,wnm_util:is_reconcilable(Key)
                ],
            ok;
        {_R, _} -> 
            lager:debug("failed to open account ~s ~s document: ~p", [AccountId, ?WNM_PHONE_NUMBER_DOC, _R]),
            ok
    end.

%%--------------------------------------------------------------------
%% @public
%% @doc
%% Add and reserve a number for an account
%% @end
%%--------------------------------------------------------------------
-spec reserve_number/3 :: (ne_binary(), ne_binary(), ne_binary()) -> operation_return().
-spec reserve_number/4 :: (ne_binary(), ne_binary(), ne_binary(), wh_json:json_object() | 'undefined')
                          -> operation_return().

reserve_number(Number, AssignTo, AuthBy) ->
    reserve_number(Number, AssignTo, AuthBy, undefined).

reserve_number(Number, AssignTo, AuthBy, PublicFields) ->
    lager:debug("attempting to reserve ~s for account ~s", [Number, AssignTo]),    
    Routines = [fun({_, #number{}}=E) -> E;
                    (#number{}=N) -> wnm_number:reserved(N#number{assign_to=AssignTo, auth_by=AuthBy})
                 end
                ,fun({_, #number{}}=E) -> E;
                    (#number{}=N) -> wnm_number:save(N)
                 end
                ,fun({E, #number{error_jobj=Reason}}) -> 
                         lager:debug("create number prematurely ended: ~p", [E]),
                         {E, Reason};
                    (#number{number_doc=JObj}) -> 
                         lager:debug("reserve successfully completed", []),
                         {ok, wh_json:public_fields(JObj)}
                 end
               ], 
    lists:foldl(fun(F, J) -> catch F(J) end, catch wnm_number:get(Number, PublicFields), Routines).

%%--------------------------------------------------------------------
%% @public
%% @doc
%% Assign a number to an account, aquiring the number from the provider
%% if necessary
%% @end
%%--------------------------------------------------------------------
-spec assign_number_to_account/3 :: (ne_binary(), ne_binary(), ne_binary()) -> operation_return().
-spec assign_number_to_account/4 :: (ne_binary(), ne_binary(), ne_binary(), wh_json:json_object() | 'undefined')
                                    -> operation_return().

assign_number_to_account(Number, AssignTo, AuthBy) ->
    assign_number_to_account(Number, AssignTo, AuthBy, undefined).

assign_number_to_account(Number, AssignTo, AuthBy, PublicFields) ->
    lager:debug("attempting to assign ~s to account ~s", [Number, AssignTo]),
    Routines = [fun(_) -> wnm_number:get(Number, PublicFields) end
                ,fun({_, #number{}}=E) -> E;
                    (#number{}=N) -> wnm_number:in_service(N#number{assign_to=AssignTo, auth_by=AuthBy})
                 end
                ,fun({_, #number{}}=E) -> E;
                    (#number{}=N) -> wnm_number:save(N)
                 end
                ,fun({E, #number{error_jobj=Reason}}) -> 
                         lager:debug("create number prematurely ended: ~p", [E]),
                         {E, Reason};
                    (#number{number_doc=JObj}) -> 
                         lager:debug("assign number to account successfully completed", []),
                         {ok, wh_json:public_fields(JObj)}
                 end
               ],
    lists:foldl(fun(F, J) -> catch F(J) end, ok, Routines).

%%--------------------------------------------------------------------
%% @public
%% @doc
%% move an in service number to the released state were it will be
%% recycled or cancled after a buffer period
%% @end
%%--------------------------------------------------------------------
-spec release_number/2 :: (ne_binary(), ne_binary()) -> operation_return().
release_number(Number, AuthBy) ->    
    lager:debug("attempting to release ~s", [Number]),
    Routines = [fun(_) -> wnm_number:get(Number) end
                ,fun({_, #number{}}=E) -> E;
                    (#number{}=N) -> wnm_number:released(N#number{auth_by=AuthBy})
                 end
                ,fun({no_change_required, #number{}=N}) ->
                         wnm_number:save_phone_number_docs(N);
                    ({_, #number{}}=E) -> E;
                    (#number{hard_delete=false}=N) -> wnm_number:save(N);
                    (#number{hard_delete=true}=N) -> wnm_number:delete(N)
                 end
                ,fun({E, #number{error_jobj=Reason}}) -> 
                         lager:debug("create number prematurely ended: ~p", [E]),
                         {E, Reason};
                    (#number{number_doc=JObj}) -> 
                         lager:debug("release successfully completed", []),
                         {ok, wh_json:public_fields(JObj)}
                 end
               ],
    lists:foldl(fun(F, J) -> catch F(J) end, ok, Routines).

%%--------------------------------------------------------------------
%% @public
%% @doc
%% Lists attachments on a number
%% @end
%%--------------------------------------------------------------------
-spec list_attachments/2 :: (ne_binary(), ne_binary()) -> operation_return().
list_attachments(Number, AuthBy) ->
    lager:debug("attempting to list attachements on ~s", [Number]),
    Routines = [fun(_) -> wnm_number:get(Number) end
                ,fun({_, #number{}}=E) -> E; 
                    (#number{state = <<"port_in">>}=N) -> N;
                    (#number{}=N) -> wnm_number:error_unauthorized(N)
                 end
                ,fun({_, #number{}}=E) -> E;
                    (#number{assigned_to=AssignedTo}=N) ->
                        case wh_util:is_in_account_hierarchy(AuthBy, AssignedTo, true) of
                            false -> wnm_number:error_unauthorized(N);
                            true -> N
                        end
                 end
                ,fun({E, #number{error_jobj=Reason}}) -> 
                         lager:debug("create number prematurely ended: ~p", [E]),
                         {E, Reason};
                    (#number{number_doc=JObj}) -> 
                         lager:debug("list attachements successfully completed", []),
                         {ok, wh_json:get_value(<<"_attachments">>, JObj, wh_json:new())}
                 end
               ], 
    lists:foldl(fun(F, J) -> F(J) end, ok, Routines).

%%--------------------------------------------------------------------
%% @public
%% @doc
%% Fetch an attachment on a number
%% @end
%%--------------------------------------------------------------------
-spec fetch_attachment/3 :: (ne_binary(), ne_binary(), ne_binary()) -> operation_return().
fetch_attachment(Number, Name, AuthBy) ->
    lager:debug("fetch attachement on ~s", [Number]),
    Routines = [fun(_) -> wnm_number:get(Number) end
                ,fun({_, #number{}}=E) -> E; 
                    (#number{state = <<"port_in">>}=N) -> N;
                    (#number{}=N) -> wnm_number:error_unauthorized(N)
                 end
                ,fun({_, #number{}}=E) -> E;
                    (#number{assigned_to=AssignedTo}=N) ->
                        case wh_util:is_in_account_hierarchy(AuthBy, AssignedTo, true) of
                            false -> wnm_number:error_unauthorized(N);
                            true -> N
                        end
                 end
                ,fun({E, #number{error_jobj=Reason}}) -> 
                         lager:debug("create number prematurely ended: ~p", [E]),
                         {E, Reason};
                    (#number{number=Num}) -> 
                         Db = wnm_util:number_to_db_name(Num),
                         lager:debug("attempting to fetch attachement ~s", [Name]),
                         couch_mgr:fetch_attachment(Db, Num, Name)
                 end
               ],
    lists:foldl(fun(F, J) -> F(J) end, ok, Routines).

%%--------------------------------------------------------------------
%% @public
%% @doc
%% Add an attachment to a number
%% @end
%%--------------------------------------------------------------------
-spec put_attachment/5 :: (ne_binary(), ne_binary(), ne_binary(), wh_proplist(), ne_binary()) -> operation_return().
put_attachment(Number, Name, Content, Options, AuthBy) ->
    lager:debug("add attachement to ~s", [Number]),
    Routines = [fun(_) -> wnm_number:get(Number) end
                ,fun({_, #number{}}=E) -> E; 
                    (#number{state = <<"port_in">>}=N) -> N;
                    (#number{}=N) -> wnm_number:error_unauthorized(N)
                 end
                ,fun({_, #number{}}=E) -> E;
                    (#number{assigned_to=AssignedTo}=N) ->
                        case wh_util:is_in_account_hierarchy(AuthBy, AssignedTo, true) of
                            false -> wnm_number:error_unauthorized(N);
                            true -> N
                        end
                 end
                ,fun({E, #number{error_jobj=JObj}}) -> 
                         lager:debug("create number prematurely ended: ~p", [E]),
                         {E, JObj};
                    (#number{number=Num, number_doc=JObj}) -> 
                         lager:debug("attempting to put attachement ~s", [Name]),
                         Db = wnm_util:number_to_db_name(Num),
                         Rev = wh_json:get_value(<<"_rev">>, JObj),
                         couch_mgr:put_attachment(Db, Num, Name, Content, [{rev, Rev}|Options])
                 end
               ],
    lists:foldl(fun(F, J) -> F(J) end, ok, Routines).

%%--------------------------------------------------------------------
%% @public
%% @doc
%% Add an attachment to a number
%% @end
%%--------------------------------------------------------------------
-spec delete_attachment/3 :: (ne_binary(), ne_binary(), ne_binary()) -> operation_return().
delete_attachment(Number, Name, AuthBy) ->
    lager:debug("delete attachement from ~s", [Number]),
    Routines = [fun(_) -> wnm_number:get(Number) end
                ,fun({_, #number{}}=E) -> E; 
                    (#number{state = <<"port_in">>}=N) -> N;
                    (#number{}=N) -> wnm_number:error_unauthorized(N)
                 end
                ,fun({_, #number{}}=E) -> E;
                    (#number{assigned_to=AssignedTo}=N) ->
                        case wh_util:is_in_account_hierarchy(AuthBy, AssignedTo, true) of
                            false -> wnm_number:error_unauthorized(N);
                            true -> N
                        end
                 end
                ,fun({E, #number{error_jobj=Reason}}) -> 
                         lager:debug("create number prematurely ended: ~p", [E]),
                         {E, Reason};
                    (#number{number=Num}) -> 
                         lager:debug("attempting to delete attachement ~s", [Name]),
                         Db = wnm_util:number_to_db_name(Num),
                         couch_mgr:delete_attachment(Db, Num, Name)
                 end
               ],
    lists:foldl(fun(F, J) -> F(J) end, ok, Routines).

%%--------------------------------------------------------------------
%% @public
%% @doc
%% Update the user configurable fields
%% @end
%%--------------------------------------------------------------------
-spec get_public_fields/2 :: (ne_binary(), ne_binary()) -> operation_return().
get_public_fields(Number, AuthBy) ->
    lager:debug("attempting to get public fields for number ~s", [Number]),
    Routines = [fun(_) -> wnm_number:get(Number) end
                ,fun({_, #number{}}=E) -> E;
                    (#number{assigned_to=AssignedTo}=N) ->
                         case wh_util:is_in_account_hierarchy(AuthBy, AssignedTo, true) of
                             false -> wnm_number:error_unauthorized(N);
                             true -> N
                         end
                 end
                ,fun({E, #number{error_jobj=Reason}}) -> 
                         lager:debug("create number prematurely ended: ~p", [E]),
                         {E, Reason};
                    (#number{number_doc=JObj}) -> 
                         lager:debug("fetch public fields successfully completed", []),
                         {ok, wh_json:public_fields(JObj)}
                 end
               ], 
    lists:foldl(fun(F, J) -> F(J) end, ok, Routines).

%%--------------------------------------------------------------------
%% @public
%% @doc
%% Update the user configurable fields
%% @end
%%--------------------------------------------------------------------
-spec set_public_fields/3 :: (ne_binary(), wh_json:json_object(), ne_binary()) -> operation_return().
set_public_fields(Number, PublicFields, AuthBy) ->
    Routines = [fun({_, #number{}}=E) -> E;
                   (#number{assigned_to=AssignedTo}=N) ->
                        case wh_util:is_in_account_hierarchy(AuthBy, AssignedTo, true) of
                            false -> wnm_number:error_unauthorized(N);
                            true -> N
                        end
                end
                ,fun({_, #number{}}=E) -> E;
                    (#number{}=N) -> wnm_number:save(N)
                 end
                ,fun({E, #number{error_jobj=Reason}}) -> 
                         lager:debug("create number prematurely ended: ~p", [E]),
                         {E, Reason};
                    (#number{number_doc=JObj}) -> 
                         lager:debug("set public fields successfully completed", []),
                         {ok, wh_json:public_fields(JObj)}
                 end
               ], 
    lists:foldl(fun(F, J) -> catch F(J) end, wnm_number:get(Number, PublicFields), Routines).

%%--------------------------------------------------------------------
%% @private
%% @doc
%% Loop over all the discovered numbers during a find operation and
%% ensure the modules data is stored for later acquisition.
%% @end
%%--------------------------------------------------------------------
-spec prepare_find_results/2 :: (wh_proplist(), [] | [wh_json:json_strings(),...]) -> wh_json:json_strings().
-spec prepare_find_results/4 :: (wh_json:json_strings(), atom(), wh_json:json_object(), wh_json:json_strings())
                                -> wh_json:json_strings().

prepare_find_results([], Found) ->
    Results = lists:flatten(Found),
    lager:debug("discovered ~p available numbers", [length(Results)]),
    Results;
prepare_find_results([{Module, {ok, ModuleResults}}|T], Found) ->
    case wh_json:get_keys(ModuleResults) of
        [] -> prepare_find_results(T, Found);
        Numbers ->
            Results = prepare_find_results(Numbers, Module
                                           ,ModuleResults, Found),
            prepare_find_results(T, [Results|Found])
    end;
prepare_find_results([_|T], Found) ->
    prepare_find_results(T, Found).

prepare_find_results([], _, _, Found) ->
    Found;
prepare_find_results([Number|Numbers], ModuleName, ModuleResults, Found) ->
    case catch wnm_number:get(Number) of
        #number{state=State} ->
            case lists:member(State, ?WNM_AVALIABLE_STATES) of
                true ->
                    prepare_find_results(Numbers, ModuleName, ModuleResults, [Number|Found]);
                false ->
                    lager:debug("the discovery '~s' is not available: ~s", [Number, State]),
                    prepare_find_results(Numbers, ModuleName, ModuleResults, Found)
            end;
        {not_found, #number{}=N} ->
            NewNumber = N#number{number=Number
                                 ,module_name = ModuleName
                                 ,module_data=wh_json:get_value(Number, ModuleResults)
                                },
            case catch wnm_number:save(wnm_number:create_discovery(NewNumber)) of
                #number{} -> 
                    prepare_find_results(Numbers, ModuleName, ModuleResults, [Number|Found]);
                {_R, #number{}} ->
                    lager:debug("failed to store discovery ~s: ~p", [Number, _R]),
                    prepare_find_results(Numbers, ModuleName, ModuleResults, Found)
            end;
        {_R, #number{}} ->
            lager:debug("failed to determine state of discovery ~s: ~p", [Number, _R]),
            prepare_find_results(Numbers, ModuleName, ModuleResults, Found)    
    end.<|MERGE_RESOLUTION|>--- conflicted
+++ resolved
@@ -214,25 +214,22 @@
                 ,fun({no_change_required, #number{assigned_to=undefined}}=E) ->
                          E;
                     ({no_change_required, #number{}=N}) ->
-<<<<<<< HEAD
-=======
-                         wnm_number:save_phone_number_docs(N);
-                    ({unauthorized, #number{auth_by=system}=N}) ->
-                         wnm_number:save_phone_number_docs(N);
-                    ({unauthorized, #number{auth_by=system}=N}) ->
-                         wnm_number:save_phone_number_docs(N);
-                    ({unauthorized, #number{auth_by=system}=N}) ->
-                         wnm_number:save_phone_number_docs(N);
-                    ({unauthorized, #number{auth_by=system}=N}) ->
-                         wnm_number:save_phone_number_docs(N);
-                    ({unauthorized, #number{auth_by=system}=N}) ->
-                         wnm_number:save_phone_number_docs(N);
-                    ({unauthorized, #number{auth_by=system}=N}) ->
-                         wnm_number:save_phone_number_docs(N);
-                    ({unauthorized, #number{auth_by=system}=N}) ->
-                         wnm_number:save_phone_number_docs(N);
-                    ({unauthorized, #number{auth_by=system}=N}) ->
->>>>>>> 012c5143
+                         wnm_number:save_phone_number_docs(N);
+                    ({unauthorized, #number{auth_by=system}=N}) ->
+                         wnm_number:save_phone_number_docs(N);
+                    ({unauthorized, #number{auth_by=system}=N}) ->
+                         wnm_number:save_phone_number_docs(N);
+                    ({unauthorized, #number{auth_by=system}=N}) ->
+                         wnm_number:save_phone_number_docs(N);
+                    ({unauthorized, #number{auth_by=system}=N}) ->
+                         wnm_number:save_phone_number_docs(N);
+                    ({unauthorized, #number{auth_by=system}=N}) ->
+                         wnm_number:save_phone_number_docs(N);
+                    ({unauthorized, #number{auth_by=system}=N}) ->
+                         wnm_number:save_phone_number_docs(N);
+                    ({unauthorized, #number{auth_by=system}=N}) ->
+                         wnm_number:save_phone_number_docs(N);
+                    ({unauthorized, #number{auth_by=system}=N}) ->
                          wnm_number:save_phone_number_docs(N);
                     ({_, #number{}}=E) -> E;
                     (#number{}=N) -> wnm_number:save(N)
