-ifndef(WHISTLE_TYPES_INCLUDED).
-include("wh_types.hrl").
-endif.

%% We pass Application custom channel variables with our own prefix
%% When an event occurs, we include all prefixed vars in the API message
-define(CHANNEL_VAR_PREFIX, "ecallmgr_").

%% For dialplan messages, an optional insert-at tuple is common across all requests
-define(INSERT_AT_TUPLE, {<<"Insert-At">>, [<<"head">>, <<"tail">>, <<"flush">>, <<"now">>]}).

%% For dialplan messages, what does the Invite-Format param accept as values?
-define(INVITE_FORMAT_TUPLE, {<<"Invite-Format">>, [<<"username">>, <<"e164">>, <<"npan">>, <<"1npan">>, <<"route">>]}).

%%% *_HEADERS defines a list of Keys that must exist in every message of type *
%%% (substitute AUTHN_REQ, AUTHN_RESP, etc, for *) to be considered valid.
%%%
%%% OPTIONAL_*_HEADERS defines a list of Keys that will be included in the final
%%% message if included in the passed in Proplist.
%%%
%%% *_VALUES defines a proplist of {Key, Value} pairs where Key is either in
%%% *_HEADERS or OPTIONAL_*_HEADERS, and Value is either a singular value or a list
%%% of values that the resulting message can have, given Key.
%%% If Value is not a list, a direct match is required to validate;
%%% if Value is a list of singular values, the set value must be a member of the Value list
%%% eg: -define(FOO_HEADERS, [<<"bar">>]).
%%%     -define(OPTIONAL_FOO_HEADERS, [<<"baz">>]).
%%%     -define(FOO_VALUES, [{<<"bar">>, <<"yes">>}, {<<"baz">>, [<<"abe">>, <<"bea">>, <<"eab">>]}]).
%%%     when foo_v(Prop) is called, Prop MUST contain key <<"bar">> with value <<"yes">>, and MAY
%%%     contain key <<"baz">>; if <<"baz">> exists, it can only have values <<"abe">>, <<"bea">>, or <<"eab">>.
%%%     foo_v([]) -> fails because key <<"bar">> is missing
%%%     foo_v([{<<"bar">>, <<"no">>}]) -> fails because <<"bar">> can only have value <<"yes">>
%%%     foo_v([{<<"bar">>, <<"yes">>}]) -> passes!
%%%     foo_v([{<<"baz">>, <<"abe">>}]) -> fails, no key <<"bar">>
%%%     foo_v([{<<"bar">>, <<"no">>, }, {<<"baz">>, <<"abe">>}]) -> fails, <<"bar">> can only be <<"yes">>
%%%     foo_v([{<<"bar">>, <<"yes">>, }, {<<"baz">>, <<"zzz">>}]) -> fails, <<"zzz">> is not in ?FOO_VALUES
%%%     foo_v([{<<"bar">>, <<"yes">>, }, {<<"baz">>, <<"eab">>}]) -> passes!
%%%
%%% *_TYPES defines a proplist of {Key, Type} pairs where Key is either in
%%% *_HEADERS or OPTIONAL_*_HEADERS, and Type defines a function that validates a passed in value
%%% is an appropriate type for the given Key, returning a boolean. If Key is not in the passed-in
%%% message, true is returned without running the Type fun.
%%% @spec Type :: function(Value :: any()) -> boolean()
%%%
%%% eg: -define(FOO_TYPES, [{<<"baz">>, fun(V) -> lists:member(V, proplists:get_value(<<"baz">>, ?FOO_VALUES)) end}]).
%%%   would define a function to validate the value of key <<"baz">> in the same way ?FOO_VALUES does.
%%%
%%% All four macros must be defined; OPTIONAL, VALUES, and TYPES can be empty lists.

%% Default Headers
%% All messages MUST include the DEFAULT_HEADERS list.
-define(DEFAULT_HEADERS, [<<"Server-ID">>, <<"Event-Category">>, <<"Event-Name">>
			      , <<"App-Name">>, <<"App-Version">>]).
-define(OPTIONAL_DEFAULT_HEADERS, [<<"Raw-Headers">>, <<"Destination-Server">>
				  , <<"Geo-Location">>, <<"Access-Group">>
				  , <<"Tenant-ID">>]).
-define(DEFAULT_VALUES, []).
-define(DEFAULT_TYPES, [{<<"Server-ID">>, fun is_binary/1}
			,{<<"Event-Category">>, fun is_binary/1}
			,{<<"Event-Name">>, fun is_binary/1}
			,{<<"App-Name">>, fun is_binary/1}
			,{<<"App-Version">>, fun is_binary/1}
			,{<<"Raw-Headers">>, fun is_binary/1}
			,{<<"Destination-Server">>, fun is_binary/1}
			,{<<"Geo-Location">>, fun is_binary/1}
			,{<<"Access-Group">>, fun is_binary/1}
			,{<<"Tenant-ID">>, fun is_binary/1}
			]).

%% Authentication Requests
-define(AUTHN_REQ_HEADERS, [<<"Msg-ID">>, <<"To">>, <<"From">>, <<"Orig-IP">>
			       , <<"Auth-User">>, <<"Auth-Realm">>]).
-define(OPTIONAL_AUTHN_REQ_HEADERS, [<<"Method">>]).
-define(AUTHN_REQ_VALUES, [{<<"Event-Category">>, <<"directory">>}
			  ,{<<"Event-Name">>, <<"authn_req">>}
			 ]).
-define(AUTHN_REQ_TYPES, [{<<"Msg-ID">>, fun is_binary/1}
			 ,{<<"To">>, fun is_binary/1}
			 ,{<<"From">>, fun is_binary/1}
			 ,{<<"Orig-IP">>, fun is_binary/1}
			 ,{<<"Auth-User">>, fun is_binary/1}
			 ,{<<"Auth-Realm">>, fun is_binary/1}
			]).

%% Configuration Document Update
-define(CONF_DOC_UPDATE_HEADERS, [<<"ID">>, <<"Rev">>, <<"Doc">>]).
-define(OPTIONAL_CONF_DOC_UPDATE_HEADERS, [<<"Account-DB">>, <<"Account-ID">>
                                               ,<<"Date-Modified">>, <<"Date-Created">>
                                               ,<<"Type">>, <<"Version">>]).
-define(CONF_DOC_UPDATE_VALUES, [{<<"Event-Category">>, <<"configuration">>}
                                 ,{<<"Event-Name">>, [<<"doc_edited">>, <<"doc_created">>, <<"doc_deleted">>]}]).
-define(CONF_DOC_UPDATE_TYPES, [{<<"ID">>, fun is_binary/1}
                                ,{<<"Rev">>, fun is_binary/1}]).

%% Authentication Responses
-define(AUTHN_RESP_HEADERS, [<<"Msg-ID">>, <<"Auth-Method">>, <<"Auth-Password">>]).
-define(OPTIONAL_AUTHN_RESP_HEADERS, [<<"Tenant-ID">>, <<"Access-Group">>, <<"Custom-Channel-Vars">>]).
-define(AUTHN_RESP_VALUES, [{<<"Event-Category">>, <<"directory">>}
			   ,{<<"Event-Name">>, <<"authn_resp">>}
			   ,{<<"Auth-Method">>, [<<"password">>, <<"ip">>, <<"a1-hash">>, <<"error">>]}
			 ]).
-define(AUTHN_RESP_TYPES, [{<<"Msg-ID">>, fun is_binary/1}
			  ,{<<"Auth-Password">>, fun is_binary/1}
			  ,{<<"Custom-Channel-Vars">>, ?IS_JSON_OBJECT}
			  ,{<<"Access-Group">>, fun is_binary/1}
			  ,{<<"Tenant-ID">>, fun is_binary/1}
			 ]).

%% Registration Success
-define(REG_SUCCESS_HEADERS, [<<"Event-Timestamp">>, <<"From-User">>, <<"From-Host">>, <<"Contact">>, <<"RPid">>
				 ,<<"Expires">>, <<"To-User">>, <<"To-Host">>, <<"Network-IP">>, <<"Network-Port">>
				 , <<"Username">>, <<"Realm">>
			    ]).
-define(OPTIONAL_REG_SUCCESS_HEADERS, [<<"Status">>, <<"User-Agent">>, <<"Call-ID">>, <<"Profile-Name">>, <<"Presence-Hosts">>
					   ,<<"FreeSWITCH-Hostname">>
				      ]).
-define(REG_SUCCESS_VALUES, [{<<"Event-Category">>, <<"directory">>}
			    ,{<<"Event-Name">>, <<"reg_success">>}
			   ]).
-define(REG_SUCCESS_TYPES, []).

%% Query Registrations
-define(REG_QUERY_HEADERS, [<<"Username">>, <<"Realm">>, <<"Fields">>]).
-define(OPTIONAL_REG_QUERY_HEADERS, []).
-define(REG_QUERY_VALUES, [{<<"Event-Category">>, <<"directory">>}
			   ,{<<"Event-Name">>, <<"reg_query">>}
			  ]).
-define(REG_QUERY_TYPES, [{<<"Fields">>, fun(Fs) when is_list(Fs) ->
						 Allowed = ?OPTIONAL_REG_SUCCESS_HEADERS ++ ?REG_SUCCESS_HEADERS,
						 lists:foldl(fun(F, true) -> lists:member(F, Allowed);
								(_, false) -> false
							     end, true, Fs);
					    (_) -> false
					 end}
			 ]).

%% Registration Query Response
-define(REG_QUERY_RESP_HEADERS, [<<"Fields">>]).
-define(OPTIONAL_REG_QUERY_RESP_HEADERS, []).
-define(REG_QUERY_RESP_VALUES, [{<<"Event-Category">>, <<"directory">>}
				,{<<"Event-Name">>, <<"reg_query_resp">>}
			       ]).
-define(REG_QUERY_RESP_TYPES, []).

%% Authorization Requests
-define(AUTHZ_REQ_HEADERS, [<<"Msg-ID">>, <<"To">>, <<"From">>, <<"Call-ID">>
				,<<"Caller-ID-Name">>, <<"Caller-ID-Number">>
			   ]).
-define(OPTIONAL_AUTHZ_REQ_HEADERS, [<<"Custom-Channel-Vars">>, <<"Request">>]).
-define(AUTHZ_REQ_VALUES, [{<<"Event-Category">>, <<"dialplan">>}
			   ,{<<"Event-Name">>, <<"authz_req">>}
			  ]).
-define(AUTHZ_REQ_TYPES, [{<<"Msg-ID">>, fun is_binary/1}
			  ,{<<"To">>, fun is_binary/1}
			  ,{<<"From">>, fun is_binary/1}
			  ,{<<"Call-ID">>, fun is_binary/1}
			  ,{<<"Caller-ID-Name">>, fun is_binary/1}
			  ,{<<"Caller-ID-Number">>, fun is_binary/1}
			  ,{<<"Custom-Channel-Vars">>, ?IS_JSON_OBJECT}
			 ]).

%% Authorization Responses
-define(AUTHZ_RESP_HEADERS, [<<"Msg-ID">>, <<"Call-ID">>, <<"Is-Authorized">>]).
-define(OPTIONAL_AUTHZ_RESP_HEADERS, [<<"Custom-Channel-Vars">>]).
-define(AUTHZ_RESP_VALUES, [{<<"Event-Category">>, <<"dialplan">>}
			    ,{<<"Event-Name">>, <<"authz_resp">>}
			    ,{<<"Is-Authorized">>, [<<"true">>, <<"false">>]}
			   ]).
-define(AUTHZ_RESP_TYPES, [{<<"Custom-Channel-Vars">>, ?IS_JSON_OBJECT}]).

%% Route Requests
-define(ROUTE_REQ_HEADERS, [<<"Msg-ID">>, <<"To">>, <<"From">>, <<"Request">>, <<"Call-ID">>
				,<<"Caller-ID-Name">>, <<"Caller-ID-Number">>
			   ]).
-define(OPTIONAL_ROUTE_REQ_HEADERS, [<<"Geo-Location">>, <<"Orig-IP">>, <<"Max-Call-Length">>, <<"Media">>
					 ,<<"Transcode">>, <<"Codecs">>, <<"Custom-Channel-Vars">>
					 ,<<"Resource-Type">>, <<"Cost-Parameters">>
				    ]).
-define(ROUTE_REQ_VALUES, [{<<"Event-Category">>, <<"dialplan">>}
			   ,{<<"Event-Name">>, <<"route_req">>}
			   ,{<<"Resource-Type">>, [<<"MMS">>, <<"SMS">>, <<"audio">>, <<"video">>, <<"chat">>]}
			   ,{<<"Media">>, [<<"process">>, <<"proxy">>, <<"bypass">>]}
			  ]).
-define(ROUTE_REQ_TYPES, [{<<"Msg-ID">>, fun is_binary/1}
			  ,{<<"To">>, fun is_binary/1}
			  ,{<<"From">>, fun is_binary/1}
			  ,{<<"Request">>, fun is_binary/1}
			  ,{<<"Call-ID">>, fun is_binary/1}
			  ,{<<"Event-Queue">>, fun is_binary/1}
			  ,{<<"Caller-ID-Name">>, fun is_binary/1}
			  ,{<<"Caller-ID-Number">>, fun is_binary/1}
			  ,{<<"Cost-Parameters">>, fun({struct, L}) when is_list(L) ->
							   lists:all(fun({K, _V}) ->
									     lists:member(K, ?ROUTE_REQ_COST_PARAMS)
								     end, L);
						      (_) -> false
						   end}
			  ,{<<"Custom-Channel-Vars">>, ?IS_JSON_OBJECT}
			 ]).
-define(ROUTE_REQ_COST_PARAMS, [<<"Min-Increment-Cost">>, <<"Max-Incremental-Cost">>
				    ,<<"Min-Setup-Cost">>, <<"Max-Setup-Cost">>
			       ]).

%% Route Responses
-define(ROUTE_RESP_ROUTE_HEADERS, [<<"Invite-Format">>, <<"Weight-Cost">>, <<"Weight-Location">>]).
-define(OPTIONAL_ROUTE_RESP_ROUTE_HEADERS, [ <<"Route">>, <<"To-User">>, <<"To-Realm">>, <<"To-DID">>
						 ,<<"Proxy-Via">>, <<"Media">>, <<"Auth-User">>
						 ,<<"Auth-Password">>, <<"Codecs">>, <<"Progress-Timeout">>
						 ,<<"Caller-ID-Name">>, <<"Caller-ID-Number">>, <<"Caller-ID-Type">>
						 ,<<"Rate">>, <<"Rate-Increment">>, <<"Rate-Minimum">>, <<"Surcharge">>
						 ,<<"SIP-Headers">>, <<"Custom-Channel-Vars">>
					   ]).
-define(ROUTE_RESP_ROUTE_VALUES, [{<<"Media">>, [<<"process">>, <<"bypass">>, <<"auto">>]}
				  ,{<<"Caller-ID-Type">>, [<<"from">>, <<"rpid">>, <<"pid">>]}
				  ,?INVITE_FORMAT_TUPLE
				 ]).
-define(ROUTE_RESP_ROUTE_TYPES, [ {<<"Codecs">>, fun is_list/1}
				  ,{<<"Route">>, fun is_binary/1}
				  ,{<<"To-User">>, fun is_binary/1}
				  ,{<<"To-Realm">>, fun is_binary/1}
				  ,{<<"SIP-Headers">>, ?IS_JSON_OBJECT}
                                  ,{<<"Custom-Channel-Vars">>, ?IS_JSON_OBJECT}
				]).

%% Route Responses
-define(ROUTE_RESP_HEADERS, [<<"Msg-ID">>, <<"Routes">>, <<"Method">>]).
-define(OPTIONAL_ROUTE_RESP_HEADERS, [<<"Custom-Channel-Vars">>,
                                      <<"Route-Error-Code">>, <<"Route-Error-Message">>]).
-define(ROUTE_RESP_VALUES, [{<<"Event-Category">>, <<"dialplan">>}
			    ,{<<"Event-Name">>, <<"route_resp">>}
			    ,{<<"Method">>, [<<"bridge">>, <<"park">>, <<"error">>]}
			   ]).
-define(ROUTE_RESP_TYPES, [{<<"Route-Error-Code">>, fun is_binary/1}
			   ,{<<"Route-Error-Message">>, fun is_binary/1}
			   ,{<<"Routes">>, fun(L) when is_list(L) -> true;
					      (_) -> false
					   end}
                           ,{<<"Custom-Channel-Vars">>, ?IS_JSON_OBJECT}
			  ]).

%% Route Winner
-define(ROUTE_WIN_HEADERS, [<<"Call-ID">>, <<"Control-Queue">>]).
-define(OPTIONAL_ROUTE_WIN_HEADERS, [<<"Custom-Channel-Vars">>]).
-define(ROUTE_WIN_VALUES, [{<<"Event-Name">>, <<"route_win">>}]).
-define(ROUTE_WIN_TYPES, [{<<"Call-ID">>, fun is_binary/1}
			  ,{<<"Control-Queue">>, fun is_binary/1}
			  ,{<<"Custom-Channel-Vars">>, ?IS_JSON_OBJECT}
			 ]).

%% Offnet Resource Request
-define(OFFNET_RESOURCE_REQ_HEADERS, [<<"Call-ID">>, <<"Resource-Type">>, <<"To-DID">>
                                      ,<<"Account-ID">>, <<"Control-Queue">>, <<"Application-Name">>
                                     ]).
-define(OPTIONAL_OFFNET_RESOURCE_REQ_HEADERS, [<<"Timeout">>, <<"Ignore-Early-Media">>, <<"Flags">>, <<"Media">>
                                               ,<<"Outgoing-Caller-ID-Name">>, <<"Outgoing-Caller-ID-Number">>
                                               ,<<"Emergency-Caller-ID-Name">>, <<"Emergency-Caller-ID-Number">>
                                               ,<<"Ringback">>, <<"SIP-Headers">>, <<"Custom-Channel-Vars">>
                                              ]).
-define(OFFNET_RESOURCE_REQ_VALUES, [{<<"Event-Category">>, <<"resource">>}
                                     ,{<<"Event-Name">>, <<"offnet_req">>}
                                     ,{<<"Resource-Type">>, [<<"audio">>, <<"video">>]}
                                     ,{<<"Application-Name">>, [<<"bridge">>]}
                                     ,{<<"Media">>, [<<"process">>, <<"bypass">>, <<"auto">>]}
                                    ]).
-define(OFFNET_RESOURCE_REQ_TYPES, [{<<"Call-ID">>, fun is_binary/1}
                                    ,{<<"Account-ID">>, fun is_binary/1}
                                    ,{<<"Control-Queue">>, fun is_binary/1}
                                    ,{<<"To-DID">>, fun is_binary/1}
                                    ,{<<"SIP-Headers">>, ?IS_JSON_OBJECT}
                                    ,{<<"Custom-Channel-Vars">>, ?IS_JSON_OBJECT}
                                    ,{<<"Flags">>, fun is_list/1}
                                   ]).

%% Resource Request
-define(RESOURCE_REQ_HEADERS, [<<"Msg-ID">>, <<"Resource-Type">>, <<"Invite-Format">>]).
-define(OPTIONAL_RESOURCE_REQ_HEADERS, [<<"Resource-Minimum">>, <<"Resource-Maximum">>, <<"Geo-Location">>
                                        ,<<"Route">>, <<"To-User">>, <<"To-Realm">>, <<"To-DID">>
					,<<"Application-Name">>, <<"Application-Data">>, <<"SIP-Headers">>
                                        ,<<"Custom-Channel-Vars">>
				       ]).
-define(RESOURCE_REQ_VALUES, [{<<"Event-Category">>, <<"resource">>}
			      ,{<<"Event-Name">>, <<"originate_req">>}
			      ,{<<"Resource-Type">>, [<<"audio">>, <<"video">>]}
			      ,{<<"Application-Name">>, [<<"park">>, <<"bridge">>, <<"transfer">>]}
			      ,?INVITE_FORMAT_TUPLE
			     ]).
-define(RESOURCE_REQ_TYPES, [{<<"Invite-Format">>, fun is_binary/1}
			     ,{<<"Route">>, fun is_binary/1}
			     ,{<<"To-User">>, fun is_binary/1}
			     ,{<<"To-Realm">>, fun is_binary/1}
			     ,{<<"SIP-Headers">>, ?IS_JSON_OBJECT}
                             ,{<<"Custom-Channel-Vars">>, ?IS_JSON_OBJECT}
			    ]).

%% Resource Response
-define(RESOURCE_RESP_HEADERS, [<<"Msg-ID">>, <<"Call-ID">>, <<"Control-Queue">>]).
-define(OPTIONAL_RESOURCE_RESP_HEADERS, [<<"To">>, <<"Timestamp">>, <<"Channel-Call-State">>
                                             ,<<"Caller-ID-Name">>, <<"Caller-ID-Number">>
                                             ,<<"Custom-Channel-Vars">>
                                        ]).
-define(RESOURCE_RESP_VALUES, [{<<"Event-Category">>, <<"resource">>}
			       ,{<<"Event-Name">>, [<<"offnet_resp">>, <<"originate_resp">>]}
			      ]).
-define(RESOURCE_RESP_TYPES, [{<<"Custom-Channel-Vars">>, ?IS_JSON_OBJECT}]).

%% Resource Error
-define(RESOURCE_ERROR_HEADERS, [<<"Msg-ID">>]).
-define(OPTIONAL_RESOURCE_ERROR_HEADERS, [<<"Failed-Attempts">>, <<"Failed-Route">>, <<"Failure-Message">>
                                              ,<<"Failure-Code">>, <<"Hangup-Cause">>, <<"Hangup-Code">>]).
-define(RESOURCE_ERROR_VALUES, [{<<"Event-Category">>, <<"resource">>}
                                ,{<<"Event-Name">>, [<<"originate_error">>, <<"resource_error">>]}
                               ]).
-define(RESOURCE_ERROR_TYPES, []).

%% Call Events
-define(CALL_EVENT_HEADERS, [<<"Timestamp">>, <<"Call-ID">>, <<"Channel-Call-State">>]).
-define(OPTIONAL_CALL_EVENT_HEADERS, [<<"Application-Name">>, <<"Application-Response">>, <<"Custom-Channel-Vars">>
					  ,<<"Msg-ID">>, <<"Channel-State">>, <<"Call-Direction">>
					  ,<<"Other-Leg-Direction">>, <<"Other-Leg-Caller-ID-Name">>, <<"Other-Leg-Caller-ID-Number">> %% BRIDGE
					  ,<<"Other-Leg-Destination-Number">>,<<"Other-Leg-Unique-ID">> %% BRIDGE
					  ,<<"Detected-Tone">>, <<"DTMF-Duration">>, <<"DTMF-Digit">> %% DTMF and Tones
                                          ,<<"Terminator">>, <<"Hangup-Cause">>, <<"Hangup-Code">> %% Hangup
				     ]).
-define(CALL_EVENT_VALUES, [{<<"Event-Category">>, <<"call_event">>}]).
-define(CALL_EVENT_TYPES, [{<<"Custom-Channel-Vars">>, ?IS_JSON_OBJECT}]).

%% Call Status Request
-define(CALL_STATUS_REQ_HEADERS, [<<"Call-ID">>]).
-define(OPTIONAL_CALL_STATUS_REQ_HEADERS, []).
-define(CALL_STATUS_REQ_VALUES, [{<<"Event-Category">>, <<"call_event">>}
			     ,{<<"Event-Name">>, <<"status_req">>}
			    ]).
-define(CALL_STATUS_REQ_TYPES, []).

%% Call Status Response
-define(CALL_STATUS_RESP_HEADERS, [<<"Call-ID">>, <<"Status">>]).
<<<<<<< HEAD
-define(OPTIONAL_CALL_STATUS_RESP_HEADERS, [<<"Custom-Channel-Vars">>, <<"Error-Msg">>, <<"Node">>
                                                ,<<"Application-Name">>, <<"Application-Response">>]).
=======
-define(OPTIONAL_CALL_STATUS_RESP_HEADERS, [<<"Custom-Channel-Vars">>, <<"Error-Msg">>, <<"Switch-Hostname">>]).
>>>>>>> 3594b502
-define(CALL_STATUS_RESP_VALUES, [{<<"Event-Category">>, <<"call_event">>}
				  ,{<<"Event-Name">>, <<"status_resp">>}
				  ,{<<"Status">>, [<<"active">>, <<"tmpdown">>]}
                                  ,{<<"Application-Name">>, <<"status">>}
				 ]).
-define(CALL_STATUS_RESP_TYPES, [{<<"Custom-Channel-Vars">>, ?IS_JSON_OBJECT}]).

%% Channel Query Request
-define(CHANNEL_QUERY_REQ_HEADERS, []).
-define(OPTIONAL_CHANNEL_QUERY_REQ_HEADERS, [<<"Call-Direction">>, <<"Caller-ID-Name">>, <<"Caller-ID-Number">>
						 ,<<"IP-Address">>, <<"Destination-Number">>, <<"Switch-Hostname">>
					    ]).
-define(CHANNEL_QUERY_REQ_VALUES, [{<<"Event-Category">>, <<"locate">>}
				   ,{<<"Event-Name">>, <<"channel_req">>}
				   ,{<<"Call-Direction">>, [<<"inbound">>, <<"outbound">>]}
				  ]).
-define(CHANNEL_QUERY_REQ_TYPES, []).

%% Channel Query Response
-define(CHANNEL_QUERY_RESP_HEADERS, [<<"Active-Calls">>]).
-define(OPTIONAL_CHANNEL_QUERY_RESP_HEADERS, []).
-define(CHANNEL_QUERY_RESP_VALUES, [{<<"Event-Category">>, <<"locate">>}
				    ,{<<"Event-Name">>, <<"channel_resp">>}
				   ]).
-define(CHANNEL_QUERY_RESP_TYPES, []).

%% Call CDR
-define(CALL_CDR_HEADERS, [ <<"Call-ID">>]).
-define(OPTIONAL_CALL_CDR_HEADERS, [<<"Hangup-Cause">>, <<"Handling-Server-Name">>, <<"Custom-Channel-Vars">>
                                        ,<<"Remote-SDP">>, <<"Local-SDP">>, <<"Caller-ID-Name">>
					,<<"Caller-ID-Number">>, <<"Callee-ID-Name">>, <<"Callee-ID-Number">>
					,<<"User-Agent">>, <<"Caller-ID-Type">>, <<"Other-Leg-Call-ID">>
                                        ,<<"Timestamp">>
                                        ,<<"Call-Direction">>, <<"To-Uri">>, <<"From-Uri">>
                                        ,<<"Duration-Seconds">>, <<"Billing-Seconds">>, <<"Ringing-Seconds">>
                                        ,<<"Digits-Dialed">>
				   ]).
-define(CALL_CDR_VALUES, [{<<"Event-Category">>, <<"call_detail">>}
			  ,{<<"Event-Name">>, <<"cdr">>}
			  ,{<<"Call-Direction">>, [<<"inbound">>, <<"outbound">>]}
			  ,{<<"Caller-ID-Type">>, [<<"pid">>, <<"rpid">>, <<"from">>]}
			 ]).
-define(CALL_CDR_TYPES, [{<<"Custom-Channel-Vars">>, ?IS_JSON_OBJECT}]).

%% Error Responses
-define(ERROR_RESP_HEADERS, [<<"Msg-ID">>, <<"Error-Message">>]).
-define(OPTIONAL_ERROR_RESP_HEADERS, []).
-define(ERROR_RESP_VALUES, [{<<"Event-Category">>, <<"error">>}]).
-define(ERROR_RESP_TYPES, []).

%%% Dialplan Commands and related definitions

%% Store Request
-define(STORE_REQ_HEADERS, [<<"Application-Name">>, <<"Call-ID">>, <<"Media-Name">>, <<"Media-Transfer-Method">>
				,<<"Media-Transfer-Destination">>]).
-define(OPTIONAL_STORE_REQ_HEADERS, [<<"Media-Additional-Headers">>, <<"Insert-At">>]).
-define(STORE_REQ_VALUES, [{<<"Event-Category">>, <<"call">>}
			   ,{<<"Event-Name">>, <<"command">>}
			   ,{<<"Application-Name">>, <<"store">>}
			   ,{<<"Media-Transfer-Method">>, [<<"stream">>, <<"put">>, <<"post">>]}
			   ,?INSERT_AT_TUPLE
			  ]).
-define(STORE_REQ_TYPES, [{<<"Additional-Headers">>, fun is_list/1}]).

%% Store (via AMQP) Response
-define(STORE_AMQP_RESP_HEADERS, [<<"Call-ID">>, <<"Application-Name">>, <<"Media-Transfer-Method">>
				      ,<<"Media-Name">>, <<"Media-Sequence-ID">>, <<"Media-Content">>
				 ]).
-define(OPTIONAL_STORE_AMQP_RESP_HEADERS, []).
-define(STORE_AMQP_RESP_VALUES, [{<<"Application-Name">>, <<"store">>}
				 ,{<<"Media-Transfer-Method">>, <<"stream">>}
				]).
-define(STORE_AMQP_RESP_TYPES, [{<<"Media-Content">>, fun(V) -> is_binary(V) orelse V =:= eof end}
				,{<<"Media-Name">>, fun is_binary/1}
			       ]).

%% Store (via HTTP) Response
-define(STORE_HTTP_RESP_HEADERS, [<<"Call-ID">>, <<"Application-Name">>, <<"Media-Transfer-Method">>,
				  <<"Media-Name">>, <<"Media-Transfer-Results">>]).
-define(OPTIONAL_STORE_HTTP_RESP_HEADERS, []).
-define(STORE_HTTP_RESP_VALUES, [{<<"Application-Name">>, <<"store">>}
				 ,{<<"Media-Transfer-Method">>, [<<"put">>, <<"post">>]}
				]).
-define(STORE_HTTP_RESP_TYPES, [{<<"Media-Transfer-Results">>, fun({struct, L}) when is_list(L) ->
                                                                       true;
                                                                  (_) -> false
                                                               end}]).

%% Tones Request
-define(TONES_REQ_HEADERS, [<<"Call-ID">>, <<"Application-Name">>, <<"Tones">>]).
-define(OPTIONAL_TONES_REQ_HEADERS, [<<"Insert-At">>]).
-define(TONES_REQ_VALUES, [{<<"Event-Category">>, <<"call">>}
			   ,{<<"Event-Name">>, <<"command">>}
			   ,{<<"Application-Name">>, <<"tones">>}
			   ,?INSERT_AT_TUPLE
			  ]).
-define(TONES_REQ_TYPES, [{<<"Tones">>, fun is_list/1}]).

-define(TONES_REQ_TONE_HEADERS, [<<"Frequencies">>, <<"Duration-ON">>, <<"Duration-OFF">>]).
-define(OPTIONAL_TONES_REQ_TONE_HEADERS, [<<"Volume">>, <<"Repeat">>]).
-define(TONES_REQ_TONE_VALUES, [{<<"Event-Category">>, <<"call">>}
				,{<<"Event-Name">>, <<"command">>}
			       ]).
-define(TONES_REQ_TONE_TYPES, []).

%% Tone Detect
-define(TONE_DETECT_REQ_HEADERS, [<<"Call-ID">>, <<"Application-Name">>, <<"Tone-Detect-Name">>, <<"Frequencies">>]).
-define(OPTIONAL_TONE_DETECT_REQ_HEADERS, [<<"Sniff-Direction">>, <<"Timeout">>, <<"On-Success">>, <<"Hits-Needed">>, <<"Insert-At">>]).
-define(TONE_DETECT_REQ_VALUES, [{<<"Event-Category">>, <<"call">>}
				 ,{<<"Event-Name">>, <<"command">>}
				 ,{<<"Application-Name">>, <<"tone_detect">>}
				 ,{<<"Sniff-Direction">>, [<<"read">>, <<"write">>]}
				 ,?INSERT_AT_TUPLE
				]).
-define(TONE_DETECT_REQ_TYPES, [{<<"On-Success">>, fun is_list/1}
				,{<<"Timeout">>, fun(<<"+", T/binary>>) ->
							 try wh_util:to_integer(T), true
							 catch _:_ -> false
							 end;
						    (T) ->
							 try wh_util:to_integer(T), true
							 catch _:_ -> false
							 end
						 end}
			       ]).

%% Queue Request
-define(QUEUE_REQ_HEADERS, [<<"Application-Name">>, <<"Call-ID">>, <<"Commands">>]).
-define(OPTIONAL_QUEUE_REQ_HEADERS, [<<"Insert-At">>]).
-define(QUEUE_REQ_VALUES, [{<<"Event-Category">>, <<"call">>}
			   ,{<<"Event-Name">>, <<"command">>}
			   ,{<<"Application-Name">>, <<"queue">>}
			   ,?INSERT_AT_TUPLE
			  ]).
-define(QUEUE_REQ_TYPES, [{<<"Commands">>, fun is_list/1}]).

%% Bridge Request
-define(BRIDGE_REQ_HEADERS, [<<"Application-Name">>, <<"Call-ID">>, <<"Endpoints">>]).
-define(OPTIONAL_BRIDGE_REQ_HEADERS, [<<"Timeout">>, <<"Continue-On-Fail">>, <<"Ignore-Early-Media">>
                                      ,<<"Outgoing-Caller-ID-Name">>, <<"Outgoing-Caller-ID-Number">>
                                      ,<<"Outgoing-Callee-ID-Name">>, <<"Outgoing-Callee-ID-Number">>
                                      ,<<"Caller-ID-Name">>, <<"Caller-ID-Number">>
                                      ,<<"Callee-ID-Name">>, <<"Callee-ID-Number">>
                                      ,<<"Ringback">>, <<"Dial-Endpoint-Method">>, <<"Insert-At">>
				      ,<<"Media">>, <<"SIP-Headers">>, <<"Custom-Channel-Vars">>
				     ]).
-define(BRIDGE_REQ_VALUES, [{<<"Event-Category">>, <<"call">>}
			    ,{<<"Event-Name">>, <<"command">>}
			    ,{<<"Application-Name">>, <<"bridge">>}
			    ,{<<"Dial-Endpoint-Method">>, [<<"single">>, <<"simultaneous">>]}
                            ,{<<"Media">>, [<<"process">>, <<"bypass">>, <<"auto">>]}
			    ,{<<"Continue-On-Fail">>, [<<"true">>, <<"false">>]}
			    ,?INSERT_AT_TUPLE
			   ]).
-define(BRIDGE_REQ_TYPES, [{<<"Endpoints">>, fun is_list/1}
			   ,{<<"SIP-Headers">>, ?IS_JSON_OBJECT}
                           ,{<<"Custom-Channel-Vars">>, ?IS_JSON_OBJECT}
			  ]).

%% Bridge Endpoints
-define(BRIDGE_REQ_ENDPOINT_HEADERS, [<<"Invite-Format">>]).
-define(OPTIONAL_BRIDGE_REQ_ENDPOINT_HEADERS, [ <<"Route">>, <<"To-User">>, <<"To-Realm">>, <<"To-DID">>
						    ,<<"Caller-ID-Name">>, <<"Caller-ID-Number">>
						    ,<<"Callee-ID-Name">>, <<"Callee-ID-Number">>
                                                    ,<<"Ignore-Early-Media">>, <<"Bypass-Media">>
                                                    ,<<"Endpoint-Timeout">>, <<"Endpoint-Progress-Timeout">>
                                                    ,<<"Endpoint-Delay">>, <<"Codecs">>, <<"SIP-Headers">>
                                                    ,<<"Custom-Channel-Vars">>, <<"Auth-User">>, <<"Auth-Password">>
					      ]).
-define(BRIDGE_REQ_ENDPOINT_VALUES, [?INVITE_FORMAT_TUPLE
                                     ,{<<"Ignore-Early-Media">>, [<<"true">>, <<"false">>]}
                                     ,{<<"Bypass-Media">>, [<<"true">>, <<"false">>]}
                                    ]).
-define(BRIDGE_REQ_ENDPOINT_TYPES, [{<<"SIP-Headers">>, ?IS_JSON_OBJECT}
                                    ,{<<"Custom-Channel-Vars">>, ?IS_JSON_OBJECT}
                                   ]).

%% Answer
-define(ANSWER_REQ_HEADERS, [<<"Application-Name">>, <<"Call-ID">>]).
-define(OPTIONAL_ANSWER_REQ_HEADERS, [<<"Insert-At">>]).
-define(ANSWER_REQ_VALUES, [{<<"Event-Category">>, <<"call">>}
			    ,{<<"Event-Name">>, <<"command">>}
			    ,{<<"Application-Name">>, <<"answer">>}
			    ,?INSERT_AT_TUPLE
			   ]).
-define(ANSWER_REQ_TYPES, []).

%% Progress
-define(PROGRESS_REQ_HEADERS, [<<"Application-Name">>, <<"Call-ID">>]).
-define(OPTIONAL_PROGRESS_REQ_HEADERS, [<<"Insert-At">>]).
-define(PROGRESS_REQ_VALUES, [{<<"Event-Category">>, <<"call">>}
			    ,{<<"Event-Name">>, <<"command">>}
			    ,{<<"Application-Name">>, <<"progress">>}
			    ,?INSERT_AT_TUPLE
			   ]).
-define(PROGRESS_REQ_TYPES, []).

%% Hangup
-define(HANGUP_REQ_HEADERS, [<<"Application-Name">>, <<"Call-ID">>]).
-define(OPTIONAL_HANGUP_REQ_HEADERS, [<<"Insert-At">>]).
-define(HANGUP_REQ_VALUES, [{<<"Event-Category">>, <<"call">>}
			    ,{<<"Event-Name">>, <<"command">>}
			    ,{<<"Application-Name">>, <<"hangup">>}
			    ,?INSERT_AT_TUPLE
			   ]).
-define(HANGUP_REQ_TYPES, []).

%% Park
-define(PARK_REQ_HEADERS, [<<"Application-Name">>, <<"Call-ID">>]).
-define(OPTIONAL_PARK_REQ_HEADERS, [<<"Insert-At">>]).
-define(PARK_REQ_VALUES, [{<<"Event-Category">>, <<"call">>}
			  ,{<<"Event-Name">>, <<"command">>}
			  ,{<<"Application-Name">>, <<"park">>}
			  ,?INSERT_AT_TUPLE
			 ]).
-define(PARK_REQ_TYPES, []).

%% Set
-define(SET_REQ_HEADERS, [<<"Application-Name">>, <<"Call-ID">>, <<"Custom-Channel-Vars">>, <<"Custom-Call-Vars">>]).
-define(OPTIONAL_SET_REQ_HEADERS, [<<"Insert-At">>]).
-define(SET_REQ_VALUES, [{<<"Event-Category">>, <<"call">>}
			 ,{<<"Event-Name">>, <<"command">>}
			 ,{<<"Application-Name">>, <<"set">>}
			 ,?INSERT_AT_TUPLE
			 ]).
-define(SET_REQ_TYPES, [{<<"Custom-Channel-Vars">>,?IS_JSON_OBJECT}
			,{<<"Custom-Call-Vars">>, ?IS_JSON_OBJECT}
		       ]).

%% Fetch
-define(FETCH_REQ_HEADERS, [<<"Application-Name">>, <<"Call-ID">>]).
-define(OPTIONAL_FETCH_REQ_HEADERS, [<<"Insert-At">>, <<"From-Other-Leg">>]).
-define(FETCH_REQ_VALUES, [{<<"Event-Category">>, <<"call">>}
			 ,{<<"Event-Name">>, <<"command">>}
			 ,{<<"Application-Name">>, <<"fetch">>}
			 ,?INSERT_AT_TUPLE
			 ]).
-define(FETCH_REQ_TYPES, [
                           {<<"From-Other-Leg">>, fun is_boolean/1}
                         ]).

%% Call Pickup
-define(CALL_PICKUP_REQ_HEADERS, [<<"Application-Name">>, <<"Call-ID">>, <<"Target-Call-ID">>]).
-define(OPTIONAL_CALL_PICKUP_REQ_HEADERS, [<<"Insert-At">>, <<"Other-Leg">>
                                               ,<<"Unbridged-Only">>, <<"Unanswered-Only">>]).
-define(CALL_PICKUP_REQ_VALUES, [{<<"Event-Category">>, <<"call">>}
				 ,{<<"Event-Name">>, <<"command">>}
				 ,{<<"Application-Name">>, <<"call_pickup">>}
				 ,?INSERT_AT_TUPLE
				]).
-define(CALL_PICKUP_REQ_TYPES, []).


%% Play Request
-define(PLAY_REQ_HEADERS, [<<"Application-Name">>, <<"Call-ID">>, <<"Media-Name">>]).
-define(OPTIONAL_PLAY_REQ_HEADERS, [<<"Terminators">>, <<"Insert-At">>]).
-define(PLAY_REQ_VALUES, [{<<"Event-Category">>, <<"call">>}
			  ,{<<"Event-Name">>, <<"command">>}
			  ,{<<"Application-Name">>, <<"play">>}
			  ,?INSERT_AT_TUPLE
			 ]).
-define(PLAY_REQ_TYPES, [{<<"Terminators">>, fun is_list/1}]).

%% Media Request - when streaming is needed
-define(MEDIA_REQ_HEADERS, [<<"Media-Name">>]).
-define(OPTIONAL_MEDIA_REQ_HEADERS, [<<"Stream-Type">>, <<"Call-ID">>]).
-define(MEDIA_REQ_VALUES, [{<<"Event-Category">>, <<"media">>}
			   ,{<<"Event-Name">>, <<"media_req">>}
			   ,{<<"Stream-Type">>, [<<"new">>, <<"extant">>]}
			  ]).
-define(MEDIA_REQ_TYPES, []).

%% Media Response
-define(MEDIA_RESP_HEADERS, [<<"Media-Name">>, <<"Stream-URL">>]).
-define(OPTIONAL_MEDIA_RESP_HEADERS, []).
-define(MEDIA_RESP_VALUES, [{<<"Event-Category">>, <<"media">>}
			   ,{<<"Event-Name">>, <<"media_resp">>}
			  ]).
-define(MEDIA_RESP_TYPES, [{<<"Stream-URL">>, fun(<<"shout://", _/binary>>) -> true;
                                                 (<<"http://", _/binary>>) -> true;
                                                 (_) -> false end}]).

%% Media Error
-define(MEDIA_ERROR_HEADERS, [<<"Media-Name">>, <<"Error-Code">>]).
-define(OPTIONAL_MEDIA_ERROR_HEADERS, [<<"Error-Msg">>]).
-define(MEDIA_ERROR_VALUES, [{<<"Event-Category">>, <<"media">>}
			     ,{<<"Event-Name">>, <<"media_error">>}
			     ,{<<"Error-Code">>, [<<"not_found">>, <<"no_data">>, <<"other">>]}
			     ]).
-define(MEDIA_ERROR_TYPES, []).

%% Record Request
-define(RECORD_REQ_HEADERS, [<<"Application-Name">>, <<"Call-ID">>, <<"Media-Name">>]).
-define(OPTIONAL_RECORD_REQ_HEADERS, [<<"Terminators">>, <<"Time-Limit">>, <<"Silence-Threshold">>
					  ,<<"Silence-Hits">>, <<"Insert-At">>
				     ]).
-define(RECORD_REQ_VALUES, [{<<"Event-Category">>, <<"call">>}
			    ,{<<"Event-Name">>, <<"command">>}
			    ,{<<"Application-Name">>, <<"record">>}
			    ,?INSERT_AT_TUPLE
			   ]).
-define(RECORD_REQ_TYPES, [{<<"Terminators">>, fun is_list/1}]).

%% Play and Record Digits
-define(PLAY_COLLECT_DIGITS_REQ_HEADERS, [<<"Application-Name">>, <<"Call-ID">>, <<"Minimum-Digits">>, <<"Maximum-Digits">>
				 ,<<"Timeout">>, <<"Terminators">>, <<"Media-Name">>, <<"Media-Tries">>
				 ,<<"Failed-Media-Name">>, <<"Digits-Regex">>
			    ]).
-define(OPTIONAL_PLAY_COLLECT_DIGITS_REQ_HEADERS, [<<"Insert-At">>]).
-define(PLAY_COLLECT_DIGITS_REQ_VALUES, [{<<"Event-Category">>, <<"call">>}
					 ,{<<"Event-Name">>, <<"command">>}
					 ,{<<"Application-Name">>, <<"play_and_collect_digits">>}
					 ,?INSERT_AT_TUPLE
					]).
-define(PLAY_COLLECT_DIGITS_REQ_TYPES, []).

%% Say
-define(SAY_REQ_HEADERS, [<<"Application-Name">>, <<"Call-ID">>, <<"Language">>, <<"Type">>, <<"Method">>, <<"Say-Text">>]).
-define(OPTIONAL_SAY_REQ_HEADERS, [<<"Insert-At">>]).
-define(SAY_REQ_VALUES, [{<<"Event-Category">>, <<"call">>}
			 ,{<<"Event-Name">>, <<"command">>}
			 ,{<<"Application-Name">>, <<"say">>}
			 ,{<<"Type">>, [<<"number">>, <<"items">>, <<"persons">>, <<"messages">>, <<"currency">>
					    ,<<"time_measurement">>, <<"current_date">>, <<"current_time">>
					    ,<<"current_date_time">>, <<"telephone_number">>, <<"telephone_extension">>
					    ,<<"url">>, <<"ip_address">>, <<"e-mail_address">>, <<"postal_address">>
					    ,<<"account_number">>, <<"name_spelled">>, <<"name_phonetic">>, <<"short_date_time">>]}
			 ,{<<"Method">>, [<<"none">>, <<"pronounced">>, <<"iterated">>, <<"counted">>]}
			 ,?INSERT_AT_TUPLE
			]).
-define(SAY_REQ_TYPES, []).

%% Respond
-define(RESPOND_REQ_HEADERS, [<<"Application-Name">>, <<"Call-ID">>, <<"Response-Code">>]).
-define(OPTIONAL_RESPOND_REQ_HEADERS, [<<"Insert-At">>, <<"Response-Message">>, <<"Redirect-Server">>]).
-define(RESPOND_REQ_VALUES, [{<<"Event-Category">>, <<"call">>}
			    ,{<<"Event-Name">>, <<"command">>}
			    ,{<<"Application-Name">>, <<"respond">>}
			    ,?INSERT_AT_TUPLE
			   ]).
-define(RESPOND_REQ_TYPES, [{<<"Response-Code">>, fun is_binary/1}
                            ,{<<"Response-Message">>, fun is_binary/1}
                           ]).

%% Sleep
-define(SLEEP_REQ_HEADERS, [<<"Application-Name">>, <<"Call-ID">>, <<"Time">>]).
-define(OPTIONAL_SLEEP_REQ_HEADERS, [<<"Insert-At">>]).
-define(SLEEP_REQ_VALUES, [{<<"Event-Category">>, <<"call">>}
			   ,{<<"Event-Name">>, <<"command">>}
			   ,{<<"Application-Name">>, <<"sleep">>}
			   ,?INSERT_AT_TUPLE
			  ]).
-define(SLEEP_REQ_TYPES, []).

%% Conference
-define(CONFERENCE_REQ_HEADERS, [<<"Application-Name">>, <<"Call-ID">>, <<"Conference-ID">>]).
-define(OPTIONAL_CONFERENCE_REQ_HEADERS, [<<"Insert-At">>, <<"Mute">>, <<"Deaf">>, <<"Moderator">>]).
-define(CONFERENCE_REQ_VALUES, [{<<"Event-Category">>, <<"call">>}
                                ,{<<"Event-Name">>, <<"command">>}
                                ,{<<"Application-Name">>, <<"conference">>}
                                ,?INSERT_AT_TUPLE
                                ,{<<"Mute">>, [<<"true">>, <<"false">>]}
                                ,{<<"Deaf">>, [<<"true">>, <<"false">>]}
                                ,{<<"Moderator">>, [<<"true">>, <<"false">>]}
                               ]).
-define(CONFERENCE_REQ_TYPES, [{<<"Call-ID">>, fun is_binary/1}
                               ,{<<"Conference-ID">>, fun is_binary/1}
                              ]).

%% Conference Discovery
-define(CONF_DISCOVERY_REQ_HEADERS, [<<"Account-ID">>, <<"Call-ID">>, <<"Control-Queue">>]).
-define(OPTIONAL_CONF_DISCOVERY_REQ_HEADERS, [<<"Conference-ID">>, <<"Moderator">>]).
-define(CONF_DISCOVERY_REQ_VALUES, [{<<"Event-Category">>, <<"conference">>}
                                    ,{<<"Event-Name">>, <<"discovery">>}
                                    ,{<<"Moderator">>, [<<"true">>, <<"false">>]}
                                   ]).
-define(CONF_DISCOVERY_REQ_TYPES, [{<<"Call-ID">>, fun is_binary/1}
                                   ,{<<"Control-Queue">>, fun is_binary/1}
                                   ,{<<"Conference-ID">>, fun is_binary/1}
                                  ]).

%% Conference Participants
-define(CONF_PARTICIPANTS_REQ_HEADERS, [<<"Application-Name">>, <<"Conference-ID">>]).
-define(OPTIONAL_CONF_PARTICIPANTS_REQ_HEADERS, [<<"Insert-At">>]).
-define(CONF_PARTICIPANTS_REQ_VALUES, [{<<"Event-Category">>, <<"conference">>}
                                       ,{<<"Event-Name">>, <<"command">>}
                                       ,{<<"Application-Name">>, <<"participants">>}
                                      ]).
-define(CONF_PARTICIPANTS_REQ_TYPES, [{<<"Conference-ID">>, fun is_binary/1}]).

-define(CONF_PARTICIPANTS_RESP_HEADERS, [<<"Application-Name">>, <<"Conference-ID">>]).
-define(OPTIONAL_CONF_PARTICIPANTS_RESP_HEADERS, [<<"Insert-At">>, <<"Participants">>, <<"Error">>]).
-define(CONF_PARTICIPANTS_RESP_VALUES, [{<<"Event-Category">>, <<"conference">>}
                               ,{<<"Event-Name">>, <<"participants">>}
                               ,{<<"Application-Name">>, <<"participants">>}
                              ]).
-define(CONF_PARTICIPANTS_RESP_TYPES, [{<<"Conference-ID">>, fun is_binary/1}]).

%% Conference Play
-define(CONF_PLAY_REQ_HEADERS, [<<"Application-Name">>, <<"Conference-ID">>, <<"Media-Name">>]).
-define(OPTIONAL_CONF_PLAY_REQ_HEADERS, [<<"Insert-At">>, <<"Participant-ID">>]).
-define(CONF_PLAY_REQ_VALUES, [{<<"Event-Category">>, <<"conference">>}
                               ,{<<"Event-Name">>, <<"command">>}
                               ,{<<"Application-Name">>, <<"play">>}
                              ]).
-define(CONF_PLAY_REQ_TYPES, [{<<"Conference-ID">>, fun is_binary/1}
                              ,{<<"Media-Name">>, fun is_binary/1}
                              ,{<<"Participant-ID">>, fun is_binary/1}
                             ]).

%% Conference Deaf Participant
-define(CONF_DEAF_REQ_HEADERS, [<<"Application-Name">>, <<"Conference-ID">>, <<"Participant-ID">>]).
-define(OPTIONAL_CONF_DEAF_REQ_HEADERS, [<<"Insert-At">>]).
-define(CONF_DEAF_REQ_VALUES, [{<<"Event-Category">>, <<"conference">>}
                               ,{<<"Event-Name">>, <<"command">>}
                               ,{<<"Application-Name">>, <<"deaf">>}
                              ]).
-define(CONF_DEAF_REQ_TYPES, [{<<"Conference-ID">>, fun is_binary/1}
                              ,{<<"Participant-ID">>, fun is_binary/1}
                             ]).

%% Conference Undeaf Participant
-define(CONF_UNDEAF_REQ_HEADERS, [<<"Application-Name">>, <<"Conference-ID">>, <<"Participant-ID">>]).
-define(OPTIONAL_CONF_UNDEAF_REQ_HEADERS, [<<"Insert-At">>]).
-define(CONF_UNDEAF_REQ_VALUES, [{<<"Event-Category">>, <<"conference">>}
                                 ,{<<"Event-Name">>, <<"command">>}
                                 ,{<<"Application-Name">>, <<"undeaf">>}
                                ]).
-define(CONF_UNDEAF_REQ_TYPES, [{<<"Conference-ID">>, fun is_binary/1}
                                ,{<<"Participant-ID">>, fun is_binary/1}
                               ]).

%% Conference Mute Participant
-define(CONF_MUTE_REQ_HEADERS, [<<"Application-Name">>, <<"Conference-ID">>, <<"Participant-ID">>]).
-define(OPTIONAL_CONF_MUTE_REQ_HEADERS, [<<"Insert-At">>]).
-define(CONF_MUTE_REQ_VALUES, [{<<"Event-Category">>, <<"conference">>}
                               ,{<<"Event-Name">>, <<"command">>}
                               ,{<<"Application-Name">>, <<"mute">>}
                              ]).
-define(CONF_MUTE_REQ_TYPES, [{<<"Conference-ID">>, fun is_binary/1}
                              ,{<<"Participant-ID">>, fun is_binary/1}
                             ]).

%% Conference Unmute Participant
-define(CONF_UNMUTE_REQ_HEADERS, [<<"Application-Name">>, <<"Conference-ID">>, <<"Participant-ID">>]).
-define(OPTIONAL_CONF_UNMUTE_REQ_HEADERS, [<<"Insert-At">>]).
-define(CONF_UNMUTE_REQ_VALUES, [{<<"Event-Category">>, <<"conference">>}
                                 ,{<<"Event-Name">>, <<"command">>}
                                 ,{<<"Application-Name">>, <<"unmute">>}
                                ]).
-define(CONF_UNMUTE_REQ_TYPES, [{<<"Conference-ID">>, fun is_binary/1}
                                ,{<<"Participant-ID">>, fun is_binary/1}
                               ]).

%% Conference Kick Participant
-define(CONF_KICK_REQ_HEADERS, [<<"Application-Name">>, <<"Conference-ID">>, <<"Participant-ID">>]).
-define(OPTIONAL_CONF_KICK_REQ_HEADERS, [<<"Insert-At">>]).
-define(CONF_KICK_REQ_VALUES, [{<<"Event-Category">>, <<"conference">>}
                               ,{<<"Event-Name">>, <<"command">>}
                               ,{<<"Application-Name">>, <<"kick">>}
                              ]).
-define(CONF_KICK_REQ_TYPES, [{<<"Conference-ID">>, fun is_binary/1}
                              ,{<<"Participant-ID">>, fun is_binary/1}
                             ]).

%% Conference Move Participant
-define(CONF_MOVE_REQ_HEADERS, [<<"Application-Name">>, <<"Conference-From">>, <<"Conference-To">>, <<"Participant-ID">>]).
-define(OPTIONAL_CONF_MOVE_REQ_HEADERS, [<<"Insert-At">>]).
-define(CONF_MOVE_REQ_VALUES, [{<<"Event-Category">>, <<"conference">>}
                               ,{<<"Event-Name">>, <<"command">>}
                               ,{<<"Application-Name">>, <<"move">>}
                              ]).
-define(CONF_MOVE_REQ_TYPES, [{<<"Conference-From">>, fun is_binary/1}
                               ,{<<"Conference-To">>, fun is_binary/1}
                               ,{<<"Participant-ID">>, fun is_binary/1}
                              ]).

%% Conference Relate Participant
-define(CONF_RELATE_REQ_HEADERS, [<<"Application-Name">>, <<"Conference-ID">>, <<"Participant-ID">>, <<"Correlate-ID">>]).
-define(OPTIONAL_CONF_RELATE_REQ_HEADERS, [<<"Insert-At">>, <<"Relationship">>]).
-define(CONF_RELATE_REQ_VALUES, [{<<"Event-Category">>, <<"conference">>}
                                 ,{<<"Event-Name">>, <<"command">>}
                                 ,{<<"Application-Name">>, <<"kick">>}
                                 ,{<<"Relationship">>, [<<"deaf">>, <<"mute">>, <<"reset">>]}
                                ]).
-define(CONF_RELATE_REQ_TYPES, [{<<"Conference-ID">>, fun is_binary/1}
                                ,{<<"Participant-ID">>, fun is_binary/1}
                                ,{<<"Correlate-ID">>, fun is_binary/1}
                               ]).

%% NoOp Request
-define(NOOP_REQ_HEADERS, [<<"Application-Name">>, <<"Call-ID">>]).
-define(OPTIONAL_NOOP_REQ_HEADERS, [<<"Msg-ID">>, <<"Insert-At">>]).
-define(NOOP_REQ_VALUES, [{<<"Event-Category">>, <<"call">>}
                          ,{<<"Event-Name">>, <<"command">>}
                          ,{<<"Application-Name">>, <<"noop">>}
                          ,?INSERT_AT_TUPLE
                         ]).
-define(NOOP_REQ_TYPES, [{<<"Msg-ID">>, fun is_binary/1}]).

%% Notify MWI request
-define(MWI_REQ_HEADERS, [<<"Notify-User">>, <<"Notify-Realm">>, <<"Messages-New">>, <<"Messages-Saved">>]).
-define(OPTIONAL_MWI_REQ_HEADERS, [<<"Messages-Urgent">>, <<"Messages-Urgent-Saved">>]).
-define(MWI_REQ_VALUES, [{<<"Event-Category">>, <<"notification">>}
			 ,{<<"Event-Name">>, <<"mwi">>}
                        ]).
-define(MWI_REQ_TYPES, [{<<"Messages-New">>, fun(I) -> is_integer(wh_util:to_integer(I)) end}
			,{<<"Messages-Saved">>, fun(I) -> is_integer(wh_util:to_integer(I)) end}
			,{<<"Messages-Urgent">>, fun(I) -> is_integer(wh_util:to_integer(I)) end}
			,{<<"Messages-Urgent-Saved">>, fun(I) -> is_integer(wh_util:to_integer(I)) end}
		       ]).

%% The AMQP passthrough of FS commands - whitelist commands allowed (exluding any prefixed by uuid_ which are auto-allowed)
-define(FS_COMMAND_WHITELIST, [<<"set">>, <<"hangup">>, <<"bridge">>]).

-define(FS_REQ_HEADERS, [<<"Application-Name">>, <<"Args">>]).
-define(OPTIONAL_FS_REQ_HEADERS, [<<"Insert-At">>]).
-define(FS_REQ_VALUES, [{<<"Event-Category">>, <<"fs">>}
			,{<<"Event-Name">>, <<"command">>}
		       ]).
-define(FS_REQ_TYPES, [{<<"Application-Name">>, fun(<<"uuid_", _/binary>>) -> true; (App) -> lists:member(App, ?FS_COMMAND_WHITELIST) end}]).


%% [{FreeSWITCH-Flage-Name, Whistle-Flag-Name}]
%% Conference-related entry flags
%% convert from FS conference flags to Whistle conference flags
-define(CONFERENCE_FLAGS, [{<<"mute">>, <<"Mute">>}
                           ,{<<"deaf">>, <<"Deaf">>}
                           ,{<<"moderator">>, <<"Moderator">>}
                           ]).

%% [{FreeSWITCH-App-Name, Whistle-App-Name}]
%% Dialplan-related applications
%% convert from FS-named applications to Whistle-named Dialplan applications
-define(SUPPORTED_APPLICATIONS, [{<<"playback">>, <<"play">>}
				 ,{<<"hangup">>, <<"hangup">>}
				 ,{<<"record">>, <<"record">>}
				 ,{<<"playback">>, <<"tones">>}
				 ,{<<"park">>, <<"park">>}
				 ,{<<"set">>, <<"set">>}
				 ,{<<"export">>, <<"set">>}
				 ,{<<"say">>, <<"say">>}
				 ,{<<"sleep">>, <<"sleep">>}
				 ,{<<"respond">>, <<"respond">>}
				 ,{<<"bridge">>, <<"bridge">>}
				 ,{<<"signal_bridge">>, <<"bridge">>}
				 ,{<<"answer">>, <<"answer">>}
				 ,{<<"pre_answer">>, <<"progress">>}
				 ,{<<"tone_detect">>, <<"tone_detect">>}
				 ,{<<"play_and_get_digits">>, <<"play_and_collect_digits">>}
				 ,{<<"respond">>, <<"respond">>}
				 ,{<<"conference">>, <<"conference">>}
				 ,{<<"intercept">>, <<"call_pickup">>}
				 ,{<<"noop">>, <<"noop">>}
				]).

-define(FS_EVENTS, [<<"CHANNEL_EXECUTE">>, <<"CHANNEL_EXECUTE_COMPLETE">>, <<"CHANNEL_HANGUP">>
			,<<"CHANNEL_HANGUP_COMPLETE">>, <<"CHANNEL_BRIDGE">>, <<"CHANNEL_UNBRIDGE">>
			,<<"DETECTED_TONE">>, <<"DTMF">>, <<"CALL_UPDATE">>, <<"RECORD_STOP">>
			,<<"CUSTOM">>, <<"CHANNEL_DESTROY">>, <<"CHANNEL_EXECUTE_ERROR">> %% custom error
		   ]).

%% List of tuples: {dialplan application-name, validation_fun}
-define(DIALPLAN_APPLICATIONS, [
				{<<"queue">>, fun wh_api:queue_req_v/1}
				,{<<"bridge">>, fun wh_api:bridge_req_v/1}
				,{<<"answer">>, fun wh_api:answer_req_v/1}
				,{<<"play">>, fun wh_api:play_req_v/1}
				,{<<"record">>, fun wh_api:record_req_v/1}
				,{<<"store">>, fun wh_api:store_req_v/1}
				,{<<"play_and_collect_digits">>, fun wh_api:play_collect_digits_req_v/1}
				,{<<"tones">>, fun wh_api:tones_req_v/1}
				,{<<"tone_detect">>, fun wh_api:tone_detect_req_v/1}
				,{<<"park">>, fun wh_api:park_req_v/1}
				,{<<"call_pickup">>, fun wh_api:call_pickup_req_v/1}
				,{<<"hangup">>, fun wh_api:hangup_req_v/1}
				,{<<"say">>, fun wh_api:say_req_v/1}
				,{<<"sleep">>, fun wh_api:sleep_req_v/1}
				,{<<"respond">>, fun wh_api:respond_req_v/1}
				,{<<"progress">>, fun wh_api:progress_req_v/1}
				,{<<"set">>, fun wh_api:set_req_v/1}
				,{<<"conference">>, fun wh_api:conference_req_v/1}
				,{<<"noop">>, fun wh_api:noop_req_v/1}
			       ]).

-define(FS_CHANNEL_STATES, [{<<"CS_NEW">>, <<"new">>}
                            ,{<<"CS_INIT">>, <<"initialize">>}
                            ,{<<"CS_ROUTING">>, <<"routing">>}
                            ,{<<"CS_SOFT_EXECUTE">>, <<"soft_execute">>}
                            ,{<<"CS_EXECUTE">>, <<"execute">>}
                            ,{<<"CS_EXCHANGE_MEDIA">>, <<"exchange_media">>}
                            ,{<<"CS_PARK">>, <<"park">>}
                            ,{<<"CS_CONSUME_MEDIA">>, <<"consume_media">>}
                            ,{<<"CS_HIBERNATE">>, <<"hibernate">>}
                            ,{<<"CS_RESET">>, <<"reset">>}
                            ,{<<"CS_HANGUP">>, <<"hangup">>}
                            ,{<<"CS_REPORTING">>, <<"reporting">>}
                            ,{<<"CS_DESTROY">>, <<"destroy">>}]).<|MERGE_RESOLUTION|>--- conflicted
+++ resolved
@@ -334,12 +334,8 @@
 
 %% Call Status Response
 -define(CALL_STATUS_RESP_HEADERS, [<<"Call-ID">>, <<"Status">>]).
-<<<<<<< HEAD
--define(OPTIONAL_CALL_STATUS_RESP_HEADERS, [<<"Custom-Channel-Vars">>, <<"Error-Msg">>, <<"Node">>
+-define(OPTIONAL_CALL_STATUS_RESP_HEADERS, [<<"Custom-Channel-Vars">>, <<"Error-Msg">>, <<"Switch-Hostname">>
                                                 ,<<"Application-Name">>, <<"Application-Response">>]).
-=======
--define(OPTIONAL_CALL_STATUS_RESP_HEADERS, [<<"Custom-Channel-Vars">>, <<"Error-Msg">>, <<"Switch-Hostname">>]).
->>>>>>> 3594b502
 -define(CALL_STATUS_RESP_VALUES, [{<<"Event-Category">>, <<"call_event">>}
 				  ,{<<"Event-Name">>, <<"status_resp">>}
 				  ,{<<"Status">>, [<<"active">>, <<"tmpdown">>]}
