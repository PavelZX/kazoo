-ifndef(WHISTLE_TYPES_INCLUDED).
-include("whistle_types.hrl").
-endif.

%% We pass Application custom channel variables with our own prefix
%% When an event occurs, we include all prefixed vars in the API message
-define(CHANNEL_VAR_PREFIX, "ecallmgr_").

%% For dialplan messages, an optional insert-at tuple is common across all requests
-define(INSERT_AT_TUPLE, {<<"Insert-At">>, [<<"head">>, <<"tail">>, <<"flush">>, <<"now">>]}).

%% For dialplan messages, what does the Invite-Format param accept as values?
-define(INVITE_FORMAT_TUPLE, {<<"Invite-Format">>, [<<"username">>, <<"e164">>, <<"npan">>, <<"1npan">>, <<"route">>]}).

-define(IS_JSON_OBJECT,
        fun({struct, L}) when is_list(L) ->
                lists:all(fun({K, V}) when (is_binary(K) orelse is_atom(K)) andalso
                                           (is_binary(V) orelse is_number(V)) -> true;
                             (_) -> false
                          end, L);
           (_) -> false
        end).

%%% *_HEADERS defines a list of Keys that must exist in every message of type *
%%% (substitute AUTHN_REQ, AUTHN_RESP, etc, for *) to be considered valid.
%%%
%%% OPTIONAL_*_HEADERS defines a list of Keys that will be included in the final
%%% message if included in the passed in Proplist.
%%%
%%% *_VALUES defines a proplist of {Key, Value} pairs where Key is either in
%%% *_HEADERS or OPTIONAL_*_HEADERS, and Value is either a singular value or a list
%%% of values that the resulting message can have, given Key.
%%% If Value is not a list, a direct match is required to validate;
%%% if Value is a list of singular values, the set value must be a member of the Value list
%%% eg: -define(FOO_HEADERS, [<<"bar">>]).
%%%     -define(OPTIONAL_FOO_HEADERS, [<<"baz">>]).
%%%     -define(FOO_VALUES, [{<<"bar">>, <<"yes">>}, {<<"baz">>, [<<"abe">>, <<"bea">>, <<"eab">>]}]).
%%%     when foo_v(Prop) is called, Prop MUST contain key <<"bar">> with value <<"yes">>, and MAY
%%%     contain key <<"baz">>; if <<"baz">> exists, it can only have values <<"abe">>, <<"bea">>, or <<"eab">>.
%%%     foo_v([]) -> fails because key <<"bar">> is missing
%%%     foo_v([{<<"bar">>, <<"no">>}]) -> fails because <<"bar">> can only have value <<"yes">>
%%%     foo_v([{<<"bar">>, <<"yes">>}]) -> passes!
%%%     foo_v([{<<"baz">>, <<"abe">>}]) -> fails, no key <<"bar">>
%%%     foo_v([{<<"bar">>, <<"no">>, }, {<<"baz">>, <<"abe">>}]) -> fails, <<"bar">> can only be <<"yes">>
%%%     foo_v([{<<"bar">>, <<"yes">>, }, {<<"baz">>, <<"zzz">>}]) -> fails, <<"zzz">> is not in ?FOO_VALUES
%%%     foo_v([{<<"bar">>, <<"yes">>, }, {<<"baz">>, <<"eab">>}]) -> passes!
%%%
%%% *_TYPES defines a proplist of {Key, Type} pairs where Key is either in
%%% *_HEADERS or OPTIONAL_*_HEADERS, and Type defines a function that validates a passed in value
%%% is an appropriate type for the given Key, returning a boolean. If Key is not in the passed-in
%%% message, true is returned without running the Type fun.
%%% @spec Type :: function(Value :: any()) -> boolean()
%%%
%%% eg: -define(FOO_TYPES, [{<<"baz">>, fun(V) -> lists:member(V, proplists:get_value(<<"baz">>, ?FOO_VALUES)) end}]).
%%%   would define a function to validate the value of key <<"baz">> in the same way ?FOO_VALUES does.
%%%
%%% All four macros must be defined; OPTIONAL, VALUES, and TYPES can be empty lists.

%% Default Headers
%% All messages MUST include the DEFAULT_HEADERS list.
-define(DEFAULT_HEADERS, [<<"Server-ID">>, <<"Event-Category">>, <<"Event-Name">>
			      , <<"App-Name">>, <<"App-Version">>]).
-define(OPTIONAL_DEFAULT_HEADERS, [<<"Raw-Headers">>, <<"Destination-Server">>
				  , <<"Geo-Location">>, <<"Access-Group">>
				  , <<"Tenant-ID">>]).
-define(DEFAULT_VALUES, []).
-define(DEFAULT_TYPES, [{<<"Server-ID">>, fun is_binary/1}
			,{<<"Event-Category">>, fun is_binary/1}
			,{<<"Event-Name">>, fun is_binary/1}
			,{<<"App-Name">>, fun is_binary/1}
			,{<<"App-Version">>, fun is_binary/1}
			,{<<"Raw-Headers">>, fun is_binary/1}
			,{<<"Destination-Server">>, fun is_binary/1}
			,{<<"Geo-Location">>, fun is_binary/1}
			,{<<"Access-Group">>, fun is_binary/1}
			,{<<"Tenant-ID">>, fun is_binary/1}
			]).

%% Authentication Requests
-define(AUTHN_REQ_HEADERS, [<<"Msg-ID">>, <<"To">>, <<"From">>, <<"Orig-IP">>
			       , <<"Auth-User">>, <<"Auth-Domain">>]).
<<<<<<< HEAD

-define(OPTIONAL_AUTHN_REQ_HEADERS, []).
=======
-define(OPTIONAL_AUTHN_REQ_HEADERS, [<<"Method">>]).
>>>>>>> 11686ebe
-define(AUTHN_REQ_VALUES, [{<<"Event-Category">>, <<"directory">>}
			  ,{<<"Event-Name">>, <<"authn_req">>}
			 ]).
-define(AUTHN_REQ_TYPES, [{<<"Msg-ID">>, fun is_binary/1}
			 ,{<<"To">>, fun is_binary/1}
			 ,{<<"From">>, fun is_binary/1}
			 ,{<<"Orig-IP">>, fun is_binary/1}
			 ,{<<"Auth-User">>, fun is_binary/1}
			 ,{<<"Auth-Domain">>, fun is_binary/1}
			]).

%% Authentication Responses
-define(AUTHN_RESP_HEADERS, [<<"Msg-ID">>, <<"Auth-Method">>, <<"Auth-Password">>]).
-define(OPTIONAL_AUTHN_RESP_HEADERS, [<<"Tenant-ID">>, <<"Access-Group">>, <<"Custom-Channel-Vars">>]).
-define(AUTHN_RESP_VALUES, [{<<"Event-Category">>, <<"directory">>}
			   ,{<<"Event-Name">>, <<"authn_resp">>}
			   ,{<<"Auth-Method">>, [<<"password">>, <<"ip">>, <<"a1-hash">>, <<"error">>]}
			 ]).
-define(AUTHN_RESP_TYPES, [{<<"Msg-ID">>, fun is_binary/1}
			  ,{<<"Auth-Password">>, fun is_binary/1}
			  ,{<<"Custom-Channel-Vars">>, ?IS_JSON_OBJECT}
			  ,{<<"Access-Group">>, fun is_binary/1}
			  ,{<<"Tenant-ID">>, fun is_binary/1}
			 ]).

%% Registration Success
-define(REG_SUCCESS_HEADERS, [<<"Event-Timestamp">>, <<"From-User">>, <<"From-Host">>, <<"Contact">>, <<"RPid">>
				 ,<<"Expires">>, <<"To-User">>, <<"To-Host">>, <<"Network-IP">>, <<"Network-Port">>
				 , <<"Username">>, <<"Realm">>
			    ]).
-define(OPTIONAL_REG_SUCCESS_HEADERS, [<<"Status">>, <<"User-Agent">>, <<"Call-ID">>, <<"Profile-Name">>, <<"Presence-Hosts">>
					   ,<<"FreeSWITCH-Hostname">>
				      ]).
-define(REG_SUCCESS_VALUES, [{<<"Event-Category">>, <<"directory">>}
			    ,{<<"Event-Name">>, <<"reg_success">>}
			   ]).
-define(REG_SUCCESS_TYPES, []).

%% Query Registrations
-define(REG_QUERY_HEADERS, [<<"Username">>, <<"Realm">>, <<"Fields">>]).
-define(OPTIONAL_REG_QUERY_HEADERS, []).
-define(REG_QUERY_VALUES, [{<<"Event-Category">>, <<"directory">>}
			   ,{<<"Event-Name">>, <<"reg_query">>}
			  ]).
-define(REG_QUERY_TYPES, [{<<"Fields">>, fun(Fs) when is_list(Fs) ->
						 Allowed = ?OPTIONAL_REG_SUCCESS_HEADERS ++ ?REG_SUCCESS_HEADERS,
						 lists:foldl(fun(F, true) -> lists:member(F, Allowed);
								(_, false) -> false
							     end, true, Fs);
					    (_) -> false
					 end}
			 ]).

%% Registration Query Response
-define(REG_QUERY_RESP_HEADERS, [<<"Fields">>]).
-define(OPTIONAL_REG_QUERY_RESP_HEADERS, []).
-define(REG_QUERY_RESP_VALUES, [{<<"Event-Category">>, <<"directory">>}
				,{<<"Event-Name">>, <<"reg_query_resp">>}
			       ]).
-define(REG_QUERY_RESP_TYPES, []).

%% Authorization Requests
-define(AUTHZ_REQ_HEADERS, [<<"Msg-ID">>, <<"To">>, <<"From">>, <<"Call-ID">>
				,<<"Caller-ID-Name">>, <<"Caller-ID-Number">>
			   ]).
-define(OPTIONAL_AUTHZ_REQ_HEADERS, [<<"Custom-Channel-Vars">>]).
-define(AUTHZ_REQ_VALUES, [{<<"Event-Category">>, <<"dialplan">>}
			   ,{<<"Event-Name">>, <<"authz_req">>}
			  ]).
-define(AUTHZ_REQ_TYPES, [{<<"Msg-ID">>, fun is_binary/1}
			  ,{<<"To">>, fun is_binary/1}
			  ,{<<"From">>, fun is_binary/1}
			  ,{<<"Call-ID">>, fun is_binary/1}
			  ,{<<"Caller-ID-Name">>, fun is_binary/1}
			  ,{<<"Caller-ID-Number">>, fun is_binary/1}
			  ,{<<"Custom-Channel-Vars">>, ?IS_JSON_OBJECT}
			 ]).

%% Authorization Responses
-define(AUTHZ_RESP_HEADERS, [<<"Msg-ID">>, <<"Call-ID">>, <<"Is-Authorized">>]).
-define(OPTIONAL_AUTHZ_RESP_HEADERS, [<<"Custom-Channel-Vars">>]).
-define(AUTHZ_RESP_VALUES, [{<<"Event-Category">>, <<"dialplan">>}
			    ,{<<"Event-Name">>, <<"authz_resp">>}
			    ,{<<"Is-Authorized">>, [<<"true">>, <<"false">>]}
			   ]).
-define(AUTHZ_RESP_TYPES, [{<<"Custom-Channel-Vars">>, ?IS_JSON_OBJECT}]).

%% Route Requests
-define(ROUTE_REQ_HEADERS, [<<"Msg-ID">>, <<"To">>, <<"From">>, <<"Request">>, <<"Call-ID">>
				,<<"Caller-ID-Name">>, <<"Caller-ID-Number">>
			   ]).
-define(OPTIONAL_ROUTE_REQ_HEADERS, [<<"Geo-Location">>, <<"Orig-IP">>, <<"Max-Call-Length">>, <<"Media">>
					 ,<<"Transcode">>, <<"Codecs">>, <<"Custom-Channel-Vars">>
					 ,<<"Resource-Type">>, <<"Cost-Parameters">>
				    ]).
-define(ROUTE_REQ_VALUES, [{<<"Event-Category">>, <<"dialplan">>}
			   ,{<<"Event-Name">>, <<"route_req">>}
			   ,{<<"Resource-Type">>, [<<"MMS">>, <<"SMS">>, <<"audio">>, <<"video">>, <<"chat">>]}
			   ,{<<"Media">>, [<<"process">>, <<"proxy">>, <<"bypass">>]}
			  ]).
-define(ROUTE_REQ_TYPES, [{<<"Msg-ID">>, fun is_binary/1}
			  ,{<<"To">>, fun is_binary/1}
			  ,{<<"From">>, fun is_binary/1}
			  ,{<<"Request">>, fun is_binary/1}
			  ,{<<"Call-ID">>, fun is_binary/1}
			  ,{<<"Event-Queue">>, fun is_binary/1}
			  ,{<<"Caller-ID-Name">>, fun is_binary/1}
			  ,{<<"Caller-ID-Number">>, fun is_binary/1}
			  ,{<<"Cost-Parameters">>, fun({struct, L}) when is_list(L) ->
							   lists:all(fun({K, _V}) ->
									     lists:member(K, ?ROUTE_REQ_COST_PARAMS)
								     end, L);
						      (_) -> false
						   end}
			  ,{<<"Custom-Channel-Vars">>, ?IS_JSON_OBJECT}
			 ]).
-define(ROUTE_REQ_COST_PARAMS, [<<"Min-Increment-Cost">>, <<"Max-Incremental-Cost">>
				    ,<<"Min-Setup-Cost">>, <<"Max-Setup-Cost">>
			       ]).

%% Route Responses
-define(ROUTE_RESP_ROUTE_HEADERS, [<<"Invite-Format">>, <<"Weight-Cost">>, <<"Weight-Location">>]).
-define(OPTIONAL_ROUTE_RESP_ROUTE_HEADERS, [ <<"Route">>, <<"To-User">>, <<"To-Realm">>, <<"To-DID">>
						 ,<<"Proxy-Via">>, <<"Media">>, <<"Auth-User">>
						 ,<<"Auth-Password">>, <<"Codecs">>, <<"Progress-Timeout">>
						 ,<<"Caller-ID-Name">>, <<"Caller-ID-Number">>, <<"Caller-ID-Type">>
						 ,<<"Rate">>, <<"Rate-Increment">>, <<"Rate-Minimum">>, <<"Surcharge">>
						 ,<<"SIP-Headers">>
					   ]).
-define(ROUTE_RESP_ROUTE_VALUES, [{<<"Media">>, [<<"process">>, <<"bypass">>, <<"auto">>]}
				  ,{<<"Caller-ID-Type">>, [<<"from">>, <<"rpid">>, <<"pid">>]}
				  ,?INVITE_FORMAT_TUPLE
				 ]).
-define(ROUTE_RESP_ROUTE_TYPES, [ {<<"Codecs">>, fun is_list/1}
				  ,{<<"Route">>, fun is_binary/1}
				  ,{<<"To-User">>, fun is_binary/1}
				  ,{<<"To-Realm">>, fun is_binary/1}
				  ,{<<"SIP-Headers">>, ?IS_JSON_OBJECT}
				]).

%% Route Responses
-define(ROUTE_RESP_HEADERS, [<<"Msg-ID">>, <<"Routes">>, <<"Method">>]).
-define(OPTIONAL_ROUTE_RESP_HEADERS, [<<"Route-Error-Code">>, <<"Route-Error-Message">>]).
-define(ROUTE_RESP_VALUES, [{<<"Event-Category">>, <<"dialplan">>}
			    ,{<<"Event-Name">>, <<"route_resp">>}
			    ,{<<"Method">>, [<<"bridge">>, <<"park">>, <<"error">>]}
			   ]).
-define(ROUTE_RESP_TYPES, [{<<"Route-Error-Code">>, fun is_binary/1}
			   ,{<<"Route-Error-Message">>, fun is_binary/1}
			   ,{<<"Routes">>, fun(L) when is_list(L) -> true;
					      (_) -> false
					   end}
			  ]).

%% Route Winner
-define(ROUTE_WIN_HEADERS, [<<"Call-ID">>, <<"Control-Queue">>]).
-define(OPTIONAL_ROUTE_WIN_HEADERS, [<<"Custom-Channel-Vars">>]).
-define(ROUTE_WIN_VALUES, [{<<"Event-Name">>, <<"route_win">>}]).
-define(ROUTE_WIN_TYPES, [{<<"Call-ID">>, fun is_binary/1}
			  ,{<<"Control-Queue">>, fun is_binary/1}
			  ,{<<"Custom-Channel-Vars">>, ?IS_JSON_OBJECT}
			 ]).

%% Offnet Resource Request
-define(OFFNET_RESOURCE_REQ_HEADERS, [<<"Call-ID">>, <<"Resource-Type">>, <<"To-DID">>
                                      ,<<"Account-ID">>, <<"Control-Queue">>, <<"Application-Name">>
                                     ]).
-define(OPTIONAL_OFFNET_RESOURCE_REQ_HEADERS, [<<"Timeout">>, <<"Ignore-Early-Media">>, <<"Flags">>, <<"Media">>
                                               ,<<"Outgoing-Caller-ID-Name">>, <<"Outgoing-Caller-ID-Number">>
                                               ,<<"Ringback">>, <<"SIP-Headers">>, <<"Custom-Channel-Vars">>
                                              ]).
-define(OFFNET_RESOURCE_REQ_VALUES, [{<<"Event-Category">>, <<"resource">>}
                                     ,{<<"Event-Name">>, <<"offnet_req">>}
                                     ,{<<"Resource-Type">>, [<<"audio">>, <<"video">>]}
                                     ,{<<"Application-Name">>, [<<"bridge">>]}
                                     ,{<<"Media">>, [<<"process">>, <<"bypass">>, <<"auto">>]}
                                    ]).
-define(OFFNET_RESOURCE_REQ_TYPES, [{<<"Call-ID">>, fun is_binary/1}
                                    ,{<<"Account-ID">>, fun is_binary/1}
                                    ,{<<"Control-Queue">>, fun is_binary/1}
                                    ,{<<"To-DID">>, fun is_binary/1}
                                    ,{<<"SIP-Headers">>, ?IS_JSON_OBJECT}
                                    ,{<<"Custom-Channel-Vars">>, ?IS_JSON_OBJECT}
                                    ,{<<"Flags">>, fun is_list/1}
                                   ]).

%% Resource Request
-define(RESOURCE_REQ_HEADERS, [<<"Msg-ID">>, <<"Resource-Type">>, <<"Invite-Format">>]).
-define(OPTIONAL_RESOURCE_REQ_HEADERS, [<<"Resource-Minimum">>, <<"Resource-Maximum">>, <<"Geo-Location">>
                                        ,<<"Route">>, <<"To-User">>, <<"To-Realm">>, <<"To-DID">>
					,<<"Application-Name">>, <<"Application-Data">>, <<"SIP-Headers">>
                                        ,<<"Custom-Channel-Vars">>
				       ]).
-define(RESOURCE_REQ_VALUES, [{<<"Event-Category">>, <<"resource">>}
			      ,{<<"Event-Name">>, <<"originate_req">>}
			      ,{<<"Resource-Type">>, [<<"audio">>, <<"video">>]}
			      ,{<<"Application-Name">>, [<<"park">>, <<"bridge">>, <<"transfer">>]}
			      ,?INVITE_FORMAT_TUPLE
			     ]).
-define(RESOURCE_REQ_TYPES, [{<<"Invite-Format">>, fun is_binary/1}
			     ,{<<"Route">>, fun is_binary/1}
			     ,{<<"To-User">>, fun is_binary/1}
			     ,{<<"To-Realm">>, fun is_binary/1}
			     ,{<<"SIP-Headers">>, ?IS_JSON_OBJECT}
                             ,{<<"Custom-Channel-Vars">>, ?IS_JSON_OBJECT}
			    ]).

%% Resource Response
-define(RESOURCE_RESP_HEADERS, [<<"Msg-ID">>, <<"Call-ID">>, <<"Control-Queue">>]).
-define(OPTIONAL_RESOURCE_RESP_HEADERS, [<<"To">>, <<"Timestamp">>, <<"Channel-Call-State">>
                                             ,<<"Caller-ID-Name">>, <<"Caller-ID-Number">>
                                             ,<<"Custom-Channel-Vars">>
                                        ]).
-define(RESOURCE_RESP_VALUES, [{<<"Event-Category">>, <<"resource">>}
			       ,{<<"Event-Name">>, [<<"offnet_resp">>, <<"originate_resp">>]}
			      ]).
-define(RESOURCE_RESP_TYPES, [{<<"Custom-Channel-Vars">>, ?IS_JSON_OBJECT}]).

%% Resource Error
-define(RESOURCE_ERROR_HEADERS, [<<"Msg-ID">>]).
-define(OPTIONAL_RESOURCE_ERROR_HEADERS, [<<"Failed-Attempts">>, <<"Failed-Route">>, <<"Failure-Message">>, <<"Failure-Code">>]).
-define(RESOURCE_ERROR_VALUES, [{<<"Event-Category">>, <<"resource">>}
                                ,{<<"Event-Name">>, [<<"originate_error">>, <<"resource_error">>]}
                               ]).
-define(RESOURCE_ERROR_TYPES, []).

%% Call Events
-define(CALL_EVENT_HEADERS, [<<"Timestamp">>, <<"Call-ID">>, <<"Channel-Call-State">>]).
-define(OPTIONAL_CALL_EVENT_HEADERS, [<<"Application-Name">>, <<"Application-Response">>, <<"Custom-Channel-Vars">>
					  ,<<"Msg-ID">>
					  ,<<"Other-Leg-Direction">>, <<"Other-Leg-Caller-ID-Name">>, <<"Other-Leg-Caller-ID-Number">> %% BRIDGE
					  ,<<"Other-Leg-Destination-Number">>,<<"Other-Leg-Unique-ID">> %% BRIDGE
					  ,<<"Detected-Tone">>, <<"DTMF-Duration">>, <<"DTMF-Digit">> %% DTMF and Tones
                                          ,<<"Terminator">>, <<"Hangup-Cause">>, <<"Hangup-Code">> %% Hangup
				     ]).
-define(CALL_EVENT_VALUES, [{<<"Event-Category">>, <<"call_event">>}]).
-define(CALL_EVENT_TYPES, [{<<"Custom-Channel-Vars">>, ?IS_JSON_OBJECT}]).

%% Call Status Request
-define(CALL_STATUS_REQ_HEADERS, [<<"Call-ID">>]).
-define(OPTIONAL_CALL_STATUS_REQ_HEADERS, []).
-define(CALL_STATUS_REQ_VALUES, [{<<"Event-Category">>, <<"call_event">>}
			     ,{<<"Event-Name">>, <<"status_req">>}
			    ]).
-define(CALL_STATUS_REQ_TYPES, []).

%% Call Status Response
-define(CALL_STATUS_RESP_HEADERS, [<<"Call-ID">>, <<"Status">>]).
-define(OPTIONAL_CALL_STATUS_RESP_HEADERS, [<<"Custom-Channel-Vars">>, <<"Error-Msg">>, <<"Node">>]).
-define(CALL_STATUS_RESP_VALUES, [{<<"Event-Category">>, <<"call_event">>}
				  ,{<<"Event-Name">>, <<"status_resp">>}
				  ,{<<"Status">>, [<<"active">>, <<"tmpdown">>]}
				 ]).
-define(CALL_STATUS_RESP_TYPES, [{<<"Custom-Channel-Vars">>, ?IS_JSON_OBJECT}]).

%% Call CDR
-define(CALL_CDR_HEADERS, [ <<"Call-ID">>]).
-define(OPTIONAL_CALL_CDR_HEADERS, [<<"Hangup-Cause">>, <<"Handling-Server-Name">>, <<"Custom-Channel-Vars">>
                                        ,<<"Remote-SDP">>, <<"Local-SDP">>, <<"Caller-ID-Name">>
					,<<"Caller-ID-Number">>, <<"Callee-ID-Name">>, <<"Callee-ID-Number">>
					,<<"User-Agent">>, <<"Caller-ID-Type">>, <<"Other-Leg-Call-ID">>
                                        ,<<"Timestamp">>
                                        ,<<"Call-Direction">>, <<"To-Uri">>, <<"From-Uri">>
                                        ,<<"Duration-Seconds">>, <<"Billing-Seconds">>, <<"Ringing-Seconds">>
                                        ,<<"Digits-Dialed">>
				   ]).
-define(CALL_CDR_VALUES, [{<<"Event-Category">>, <<"call_detail">>}
			  ,{<<"Event-Name">>, <<"cdr">>}
			  ,{<<"Call-Direction">>, [<<"inbound">>, <<"outbound">>]}
			  ,{<<"Caller-ID-Type">>, [<<"pid">>, <<"rpid">>, <<"from">>]}
			 ]).
-define(CALL_CDR_TYPES, [{<<"Custom-Channel-Vars">>, ?IS_JSON_OBJECT}]).

%% Error Responses
-define(ERROR_RESP_HEADERS, [<<"Msg-ID">>, <<"Error-Message">>]).
-define(OPTIONAL_ERROR_RESP_HEADERS, []).
-define(ERROR_RESP_VALUES, [{<<"Event-Category">>, <<"error">>}]).
-define(ERROR_RESP_TYPES, []).

%%% Dialplan Commands and related definitions

%% Store Request
-define(STORE_REQ_HEADERS, [<<"Application-Name">>, <<"Call-ID">>, <<"Media-Name">>, <<"Media-Transfer-Method">>
				,<<"Media-Transfer-Destination">>]).
-define(OPTIONAL_STORE_REQ_HEADERS, [<<"Media-Additional-Headers">>, <<"Insert-At">>]).
-define(STORE_REQ_VALUES, [{<<"Event-Category">>, <<"call">>}
			   ,{<<"Event-Name">>, <<"command">>}
			   ,{<<"Application-Name">>, <<"store">>}
			   ,{<<"Media-Transfer-Method">>, [<<"stream">>, <<"put">>, <<"post">>]}
			   ,?INSERT_AT_TUPLE
			  ]).
-define(STORE_REQ_TYPES, [{<<"Additional-Headers">>, fun is_list/1}]).

%% Store (via AMQP) Response
-define(STORE_AMQP_RESP_HEADERS, [<<"Call-ID">>, <<"Application-Name">>, <<"Media-Transfer-Method">>
				      ,<<"Media-Name">>, <<"Media-Sequence-ID">>, <<"Media-Content">>
				 ]).
-define(OPTIONAL_STORE_AMQP_RESP_HEADERS, []).
-define(STORE_AMQP_RESP_VALUES, [{<<"Application-Name">>, <<"store">>}
				 ,{<<"Media-Transfer-Method">>, <<"stream">>}
				]).
-define(STORE_AMQP_RESP_TYPES, [{<<"Media-Content">>, fun(V) -> is_binary(V) orelse V =:= eof end}
				,{<<"Media-Name">>, fun is_binary/1}
			       ]).

%% Store (via HTTP) Response
-define(STORE_HTTP_RESP_HEADERS, [<<"Call-ID">>, <<"Application-Name">>, <<"Media-Transfer-Method">>,
				  <<"Media-Name">>, <<"Media-Transfer-Results">>]).
-define(OPTIONAL_STORE_HTTP_RESP_HEADERS, []).
-define(STORE_HTTP_RESP_VALUES, [{<<"Application-Name">>, <<"store">>}
				 ,{<<"Media-Transfer-Method">>, [<<"put">>, <<"post">>]}
				]).
-define(STORE_HTTP_RESP_TYPES, [{<<"Media-Transfer-Results">>, fun({struct, L}) when is_list(L) ->
                                                                       true;
                                                                  (_) -> false
                                                               end}]).

%% Tones Request
-define(TONES_REQ_HEADERS, [<<"Call-ID">>, <<"Application-Name">>, <<"Tones">>]).
-define(OPTIONAL_TONES_REQ_HEADERS, [<<"Insert-At">>]).
-define(TONES_REQ_VALUES, [{<<"Event-Category">>, <<"call">>}
			   ,{<<"Event-Name">>, <<"command">>}
			   ,{<<"Application-Name">>, <<"tones">>}
			   ,?INSERT_AT_TUPLE
			  ]).
-define(TONES_REQ_TYPES, [{<<"Tones">>, fun is_list/1}]).

-define(TONES_REQ_TONE_HEADERS, [<<"Frequencies">>, <<"Duration-ON">>, <<"Duration-OFF">>]).
-define(OPTIONAL_TONES_REQ_TONE_HEADERS, [<<"Volume">>, <<"Repeat">>]).
-define(TONES_REQ_TONE_VALUES, [{<<"Event-Category">>, <<"call">>}
				,{<<"Event-Name">>, <<"command">>}
			       ]).
-define(TONES_REQ_TONE_TYPES, []).

%% Tone Detect
-define(TONE_DETECT_REQ_HEADERS, [<<"Call-ID">>, <<"Application-Name">>, <<"Tone-Detect-Name">>, <<"Frequencies">>]).
-define(OPTIONAL_TONE_DETECT_REQ_HEADERS, [<<"Sniff-Direction">>, <<"Timeout">>, <<"On-Success">>, <<"Hits-Needed">>, <<"Insert-At">>]).
-define(TONE_DETECT_REQ_VALUES, [{<<"Event-Category">>, <<"call">>}
				 ,{<<"Event-Name">>, <<"command">>}
				 ,{<<"Application-Name">>, <<"tone_detect">>}
				 ,{<<"Sniff-Direction">>, [<<"read">>, <<"write">>]}
				 ,?INSERT_AT_TUPLE
				]).
-define(TONE_DETECT_REQ_TYPES, [{<<"On-Success">>, fun is_list/1}
				,{<<"Timeout">>, fun(<<"+", T/binary>>) ->
							 try whistle_util:to_integer(T), true
							 catch _:_ -> false
							 end;
						    (T) ->
							 try whistle_util:to_integer(T), true
							 catch _:_ -> false
							 end
						 end}
			       ]).

%% Queue Request
-define(QUEUE_REQ_HEADERS, [<<"Application-Name">>, <<"Call-ID">>, <<"Commands">>]).
-define(OPTIONAL_QUEUE_REQ_HEADERS, [<<"Insert-At">>]).
-define(QUEUE_REQ_VALUES, [{<<"Event-Category">>, <<"call">>}
			   ,{<<"Event-Name">>, <<"command">>}
			   ,{<<"Application-Name">>, <<"queue">>}
			   ,?INSERT_AT_TUPLE
			  ]).
-define(QUEUE_REQ_TYPES, [{<<"Commands">>, fun is_list/1}]).

%% Bridge Request
-define(BRIDGE_REQ_HEADERS, [<<"Application-Name">>, <<"Call-ID">>, <<"Endpoints">>]).
-define(OPTIONAL_BRIDGE_REQ_HEADERS, [<<"Timeout">>, <<"Continue-On-Fail">>, <<"Ignore-Early-Media">>
                                      ,<<"Outgoing-Caller-ID-Name">>, <<"Outgoing-Caller-ID-Number">>
                                      ,<<"Outgoing-Callee-ID-Name">>, <<"Outgoing-Callee-ID-Number">>
                                      ,<<"Caller-ID-Name">>, <<"Caller-ID-Number">>
                                      ,<<"Callee-ID-Name">>, <<"Callee-ID-Number">>
                                      ,<<"Ringback">>, <<"Dial-Endpoint-Method">>, <<"Insert-At">>
				      ,<<"Media">>, <<"SIP-Headers">>, <<"Custom-Channel-Vars">>
				     ]).
-define(BRIDGE_REQ_VALUES, [{<<"Event-Category">>, <<"call">>}
			    ,{<<"Event-Name">>, <<"command">>}
			    ,{<<"Application-Name">>, <<"bridge">>}
			    ,{<<"Dial-Endpoint-Method">>, [<<"single">>, <<"simultaneous">>]}
                            ,{<<"Media">>, [<<"process">>, <<"bypass">>, <<"auto">>]}
			    ,{<<"Continue-On-Fail">>, [<<"true">>, <<"false">>]}
			    ,?INSERT_AT_TUPLE
			   ]).
-define(BRIDGE_REQ_TYPES, [{<<"Endpoints">>, fun is_list/1}
			   ,{<<"SIP-Headers">>, ?IS_JSON_OBJECT}
                           ,{<<"Custom-Channel-Vars">>, ?IS_JSON_OBJECT}
			  ]).

%% Bridge Endpoints
-define(BRIDGE_REQ_ENDPOINT_HEADERS, [<<"Invite-Format">>]).
-define(OPTIONAL_BRIDGE_REQ_ENDPOINT_HEADERS, [ <<"Route">>, <<"To-User">>, <<"To-Realm">>, <<"To-DID">>
						    ,<<"Caller-ID-Name">>, <<"Caller-ID-Number">>
						    ,<<"Callee-ID-Name">>, <<"Callee-ID-Number">>
                                                    ,<<"Ignore-Early-Media">>, <<"Bypass-Media">>
                                                    ,<<"Endpoint-Timeout">>, <<"Endpoint-Progress-Timeout">>
                                                    ,<<"Endpoint-Delay">>, <<"Codecs">>, <<"SIP-Headers">>
                                                    ,<<"Custom-Channel-Vars">>
					      ]).
-define(BRIDGE_REQ_ENDPOINT_VALUES, [?INVITE_FORMAT_TUPLE
                                     ,{<<"Ignore-Early-Media">>, [<<"true">>, <<"false">>]}
                                     ,{<<"Bypass-Media">>, [<<"true">>, <<"false">>]}
                                    ]).
-define(BRIDGE_REQ_ENDPOINT_TYPES, [{<<"SIP-Headers">>, ?IS_JSON_OBJECT}
                                    ,{<<"Custom-Channel-Vars">>, ?IS_JSON_OBJECT}
                                   ]).

%% Answer
-define(ANSWER_REQ_HEADERS, [<<"Application-Name">>, <<"Call-ID">>]).
-define(OPTIONAL_ANSWER_REQ_HEADERS, [<<"Insert-At">>]).
-define(ANSWER_REQ_VALUES, [{<<"Event-Category">>, <<"call">>}
			    ,{<<"Event-Name">>, <<"command">>}
			    ,{<<"Application-Name">>, <<"answer">>}
			    ,?INSERT_AT_TUPLE
			   ]).
-define(ANSWER_REQ_TYPES, []).

%% Progress
-define(PROGRESS_REQ_HEADERS, [<<"Application-Name">>, <<"Call-ID">>]).
-define(OPTIONAL_PROGRESS_REQ_HEADERS, [<<"Insert-At">>]).
-define(PROGRESS_REQ_VALUES, [{<<"Event-Category">>, <<"call">>}
			    ,{<<"Event-Name">>, <<"command">>}
			    ,{<<"Application-Name">>, <<"progress">>}
			    ,?INSERT_AT_TUPLE
			   ]).
-define(PROGRESS_REQ_TYPES, []).

%% Hangup
-define(HANGUP_REQ_HEADERS, [<<"Application-Name">>, <<"Call-ID">>]).
-define(OPTIONAL_HANGUP_REQ_HEADERS, [<<"Insert-At">>]).
-define(HANGUP_REQ_VALUES, [{<<"Event-Category">>, <<"call">>}
			    ,{<<"Event-Name">>, <<"command">>}
			    ,{<<"Application-Name">>, <<"hangup">>}
			    ,?INSERT_AT_TUPLE
			   ]).
-define(HANGUP_REQ_TYPES, []).

%% Park
-define(PARK_REQ_HEADERS, [<<"Application-Name">>, <<"Call-ID">>]).
-define(OPTIONAL_PARK_REQ_HEADERS, [<<"Insert-At">>]).
-define(PARK_REQ_VALUES, [{<<"Event-Category">>, <<"call">>}
			  ,{<<"Event-Name">>, <<"command">>}
			  ,{<<"Application-Name">>, <<"park">>}
			  ,?INSERT_AT_TUPLE
			 ]).
-define(PARK_REQ_TYPES, []).

%% Set
-define(SET_REQ_HEADERS, [<<"Application-Name">>, <<"Call-ID">>, <<"Custom-Channel-Vars">>, <<"Custom-Call-Vars">>]).
-define(OPTIONAL_SET_REQ_HEADERS, [<<"Insert-At">>]).
-define(SET_REQ_VALUES, [{<<"Event-Category">>, <<"call">>}
			 ,{<<"Event-Name">>, <<"command">>}
			 ,{<<"Application-Name">>, <<"set">>}
			 ,?INSERT_AT_TUPLE
			 ]).
-define(SET_REQ_TYPES, [{<<"Custom-Channel-Vars">>,?IS_JSON_OBJECT}
			,{<<"Custom-Call-Vars">>, ?IS_JSON_OBJECT}
		       ]).

%% Fetch
-define(FETCH_REQ_HEADERS, [<<"Application-Name">>, <<"Call-ID">>]).
-define(OPTIONAL_FETCH_REQ_HEADERS, [<<"Insert-At">>, <<"From-Other-Leg">>]).
-define(FETCH_REQ_VALUES, [{<<"Event-Category">>, <<"call">>}
			 ,{<<"Event-Name">>, <<"command">>}
			 ,{<<"Application-Name">>, <<"fetch">>}
			 ,?INSERT_AT_TUPLE
			 ]).
-define(FETCH_REQ_TYPES, [
                           {<<"From-Other-Leg">>, fun is_boolean/1}
                         ]).

%% Call Pickup
-define(CALL_PICKUP_REQ_HEADERS, [<<"Application-Name">>, <<"Call-ID">>]).
-define(OPTIONAL_CALL_PICKUP_REQ_HEADERS, [<<"Insert-At">>]).
-define(CALL_PICKUP_REQ_VALUES, [{<<"Event-Category">>, <<"call">>}
				 ,{<<"Event-Name">>, <<"command">>}
				 ,{<<"Application-Name">>, <<"call_pickup">>}
				 ,?INSERT_AT_TUPLE
				]).
-define(CALL_PICKUP_REQ_TYPES, []).


%% Play Request
-define(PLAY_REQ_HEADERS, [<<"Application-Name">>, <<"Call-ID">>, <<"Media-Name">>]).
-define(OPTIONAL_PLAY_REQ_HEADERS, [<<"Terminators">>, <<"Insert-At">>]).
-define(PLAY_REQ_VALUES, [{<<"Event-Category">>, <<"call">>}
			  ,{<<"Event-Name">>, <<"command">>}
			  ,{<<"Application-Name">>, <<"play">>}
			  ,?INSERT_AT_TUPLE
			 ]).
-define(PLAY_REQ_TYPES, [{<<"Terminators">>, fun is_list/1}]).

%% Media Request - when streaming is needed
-define(MEDIA_REQ_HEADERS, [<<"Media-Name">>]).
-define(OPTIONAL_MEDIA_REQ_HEADERS, [<<"Stream-Type">>, <<"Call-ID">>]).
-define(MEDIA_REQ_VALUES, [{<<"Event-Category">>, <<"media">>}
			   ,{<<"Event-Name">>, <<"media_req">>}
			   ,{<<"Stream-Type">>, [<<"new">>, <<"extant">>]}
			  ]).
-define(MEDIA_REQ_TYPES, []).

%% Media Response
-define(MEDIA_RESP_HEADERS, [<<"Media-Name">>, <<"Stream-URL">>]).
-define(OPTIONAL_MEDIA_RESP_HEADERS, []).
-define(MEDIA_RESP_VALUES, [{<<"Event-Category">>, <<"media">>}
			   ,{<<"Event-Name">>, <<"media_resp">>}
			  ]).
-define(MEDIA_RESP_TYPES, [{<<"Stream-URL">>, fun(<<"shout://", _/binary>>) -> true;
                                                 (<<"http://", _/binary>>) -> true;
                                                 (_) -> false end}]).

%% Media Error
-define(MEDIA_ERROR_HEADERS, [<<"Media-Name">>, <<"Error-Code">>]).
-define(OPTIONAL_MEDIA_ERROR_HEADERS, [<<"Error-Msg">>]).
-define(MEDIA_ERROR_VALUES, [{<<"Event-Category">>, <<"media">>}
			     ,{<<"Event-Name">>, <<"media_error">>}
			     ,{<<"Error-Code">>, [<<"not_found">>, <<"no_data">>, <<"other">>]}
			     ]).
-define(MEDIA_ERROR_TYPES, []).

%% Record Request
-define(RECORD_REQ_HEADERS, [<<"Application-Name">>, <<"Call-ID">>, <<"Media-Name">>]).
-define(OPTIONAL_RECORD_REQ_HEADERS, [<<"Terminators">>, <<"Time-Limit">>, <<"Silence-Threshold">>
					  ,<<"Silence-Hits">>, <<"Insert-At">>
				     ]).
-define(RECORD_REQ_VALUES, [{<<"Event-Category">>, <<"call">>}
			    ,{<<"Event-Name">>, <<"command">>}
			    ,{<<"Application-Name">>, <<"record">>}
			    ,?INSERT_AT_TUPLE
			   ]).
-define(RECORD_REQ_TYPES, [{<<"Terminators">>, fun is_list/1}]).

%% Play and Record Digits
-define(PLAY_COLLECT_DIGITS_REQ_HEADERS, [<<"Application-Name">>, <<"Call-ID">>, <<"Minimum-Digits">>, <<"Maximum-Digits">>
				 ,<<"Timeout">>, <<"Terminators">>, <<"Media-Name">>, <<"Media-Tries">>
				 ,<<"Failed-Media-Name">>, <<"Digits-Regex">>
			    ]).
-define(OPTIONAL_PLAY_COLLECT_DIGITS_REQ_HEADERS, [<<"Insert-At">>]).
-define(PLAY_COLLECT_DIGITS_REQ_VALUES, [{<<"Event-Category">>, <<"call">>}
					 ,{<<"Event-Name">>, <<"command">>}
					 ,{<<"Application-Name">>, <<"play_and_collect_digits">>}
					 ,?INSERT_AT_TUPLE
					]).
-define(PLAY_COLLECT_DIGITS_REQ_TYPES, []).

%% Say
-define(SAY_REQ_HEADERS, [<<"Application-Name">>, <<"Call-ID">>, <<"Language">>, <<"Type">>, <<"Method">>, <<"Say-Text">>]).
-define(OPTIONAL_SAY_REQ_HEADERS, [<<"Insert-At">>]).
-define(SAY_REQ_VALUES, [{<<"Event-Category">>, <<"call">>}
			 ,{<<"Event-Name">>, <<"command">>}
			 ,{<<"Application-Name">>, <<"say">>}
			 ,{<<"Type">>, [<<"number">>, <<"items">>, <<"persons">>, <<"messages">>, <<"currency">>
					    ,<<"time_measurement">>, <<"current_date">>, <<"current_time">>
					    ,<<"current_date_time">>, <<"telephone_number">>, <<"telephone_extension">>
					    ,<<"url">>, <<"ip_address">>, <<"e-mail_address">>, <<"postal_address">>
					    ,<<"account_number">>, <<"name_spelled">>, <<"name_phonetic">>, <<"short_date_time">>]}
			 ,{<<"Method">>, [<<"none">>, <<"pronounced">>, <<"iterated">>, <<"counted">>]}
			 ,?INSERT_AT_TUPLE
			]).
-define(SAY_REQ_TYPES, []).

%% Respond
-define(RESPOND_REQ_HEADERS, [<<"Application-Name">>, <<"Call-ID">>, <<"Response-Code">>]).
-define(OPTIONAL_RESPOND_REQ_HEADERS, [<<"Insert-At">>, <<"Response-Message">>]).
-define(RESPOND_REQ_VALUES, [{<<"Event-Category">>, <<"call">>}
			    ,{<<"Event-Name">>, <<"command">>}
			    ,{<<"Application-Name">>, <<"respond">>}
			    ,?INSERT_AT_TUPLE
			   ]).
-define(RESPOND_REQ_TYPES, [{<<"Response-Code">>, fun is_binary/1}
                            ,{<<"Response-Message">>, fun is_binary/1}
                           ]).

%% Sleep
-define(SLEEP_REQ_HEADERS, [<<"Application-Name">>, <<"Call-ID">>, <<"Time">>]).
-define(OPTIONAL_SLEEP_REQ_HEADERS, [<<"Insert-At">>]).
-define(SLEEP_REQ_VALUES, [{<<"Event-Category">>, <<"call">>}
			   ,{<<"Event-Name">>, <<"command">>}
			   ,{<<"Application-Name">>, <<"sleep">>}
			   ,?INSERT_AT_TUPLE
			  ]).
-define(SLEEP_REQ_TYPES, []).

%% Conference
-define(CONFERENCE_REQ_HEADERS, [<<"Application-Name">>, <<"Call-ID">>, <<"Conference-ID">>]).
-define(OPTIONAL_CONFERENCE_REQ_HEADERS, [<<"Insert-At">>, <<"Mute">>, <<"Deaf">>, <<"Moderator">>]).
-define(CONFERENCE_REQ_VALUES, [{<<"Event-Category">>, <<"call">>}
                                ,{<<"Event-Name">>, <<"command">>}
                                ,{<<"Application-Name">>, <<"conference">>}
                                ,?INSERT_AT_TUPLE
                                ,{<<"Mute">>, [<<"true">>, <<"false">>]}
                                ,{<<"Deaf">>, [<<"true">>, <<"false">>]}
                                ,{<<"Moderator">>, [<<"true">>, <<"false">>]}
                               ]).
-define(CONFERENCE_REQ_TYPES, [{<<"Call-ID">>, fun is_binary/1}
                               ,{<<"Conference-ID">>, fun is_binary/1}
                              ]).

%% Conference Discovery
-define(CONF_DISCOVERY_REQ_HEADERS, [<<"Account-ID">>, <<"Call-ID">>, <<"Control-Queue">>]).
-define(OPTIONAL_CONF_DISCOVERY_REQ_HEADERS, [<<"Conference-ID">>, <<"Moderator">>]).
-define(CONF_DISCOVERY_REQ_VALUES, [{<<"Event-Category">>, <<"conference">>}
                                    ,{<<"Event-Name">>, <<"discovery">>}
                                    ,{<<"Moderator">>, [<<"true">>, <<"false">>]}
                                   ]).
-define(CONF_DISCOVERY_REQ_TYPES, [{<<"Call-ID">>, fun is_binary/1}
                                   ,{<<"Control-Queue">>, fun is_binary/1}
                                   ,{<<"Conference-ID">>, fun is_binary/1}
                                  ]).

%% Conference Participants
-define(CONF_PARTICIPANTS_REQ_HEADERS, [<<"Application-Name">>, <<"Conference-ID">>]).
-define(OPTIONAL_CONF_PARTICIPANTS_REQ_HEADERS, [<<"Insert-At">>]).
-define(CONF_PARTICIPANTS_REQ_VALUES, [{<<"Event-Category">>, <<"conference">>}
                                       ,{<<"Event-Name">>, <<"command">>}
                                       ,{<<"Application-Name">>, <<"participants">>}
                                      ]).
-define(CONF_PARTICIPANTS_REQ_TYPES, [{<<"Conference-ID">>, fun is_binary/1}]).

-define(CONF_PARTICIPANTS_RESP_HEADERS, [<<"Application-Name">>, <<"Conference-ID">>]).
-define(OPTIONAL_CONF_PARTICIPANTS_RESP_HEADERS, [<<"Insert-At">>, <<"Participants">>, <<"Error">>]).
-define(CONF_PARTICIPANTS_RESP_VALUES, [{<<"Event-Category">>, <<"conference">>}
                               ,{<<"Event-Name">>, <<"participants">>}
                               ,{<<"Application-Name">>, <<"participants">>}
                              ]).
-define(CONF_PARTICIPANTS_RESP_TYPES, [{<<"Conference-ID">>, fun is_binary/1}]).

%% Conference Play
-define(CONF_PLAY_REQ_HEADERS, [<<"Application-Name">>, <<"Conference-ID">>, <<"Media-Name">>]).
-define(OPTIONAL_CONF_PLAY_REQ_HEADERS, [<<"Insert-At">>, <<"Participant-ID">>]).
-define(CONF_PLAY_REQ_VALUES, [{<<"Event-Category">>, <<"conference">>}
                               ,{<<"Event-Name">>, <<"command">>}
                               ,{<<"Application-Name">>, <<"play">>}
                              ]).
-define(CONF_PLAY_REQ_TYPES, [{<<"Conference-ID">>, fun is_binary/1}
                              ,{<<"Media-Name">>, fun is_binary/1}
                              ,{<<"Participant-ID">>, fun is_binary/1}
                             ]).

%% Conference Deaf Participant
-define(CONF_DEAF_REQ_HEADERS, [<<"Application-Name">>, <<"Conference-ID">>, <<"Participant-ID">>]).
-define(OPTIONAL_CONF_DEAF_REQ_HEADERS, [<<"Insert-At">>]).
-define(CONF_DEAF_REQ_VALUES, [{<<"Event-Category">>, <<"conference">>}
                               ,{<<"Event-Name">>, <<"command">>}
                               ,{<<"Application-Name">>, <<"deaf">>}
                              ]).
-define(CONF_DEAF_REQ_TYPES, [{<<"Conference-ID">>, fun is_binary/1}
                              ,{<<"Participant-ID">>, fun is_binary/1}
                             ]).

%% Conference Undeaf Participant
-define(CONF_UNDEAF_REQ_HEADERS, [<<"Application-Name">>, <<"Conference-ID">>, <<"Participant-ID">>]).
-define(OPTIONAL_CONF_UNDEAF_REQ_HEADERS, [<<"Insert-At">>]).
-define(CONF_UNDEAF_REQ_VALUES, [{<<"Event-Category">>, <<"conference">>}
                                 ,{<<"Event-Name">>, <<"command">>}
                                 ,{<<"Application-Name">>, <<"undeaf">>}
                                ]).
-define(CONF_UNDEAF_REQ_TYPES, [{<<"Conference-ID">>, fun is_binary/1}
                                ,{<<"Participant-ID">>, fun is_binary/1}
                               ]).

%% Conference Mute Participant
-define(CONF_MUTE_REQ_HEADERS, [<<"Application-Name">>, <<"Conference-ID">>, <<"Participant-ID">>]).
-define(OPTIONAL_CONF_MUTE_REQ_HEADERS, [<<"Insert-At">>]).
-define(CONF_MUTE_REQ_VALUES, [{<<"Event-Category">>, <<"conference">>}
                               ,{<<"Event-Name">>, <<"command">>}
                               ,{<<"Application-Name">>, <<"mute">>}
                              ]).
-define(CONF_MUTE_REQ_TYPES, [{<<"Conference-ID">>, fun is_binary/1}
                              ,{<<"Participant-ID">>, fun is_binary/1}
                             ]).

%% Conference Unmute Participant
-define(CONF_UNMUTE_REQ_HEADERS, [<<"Application-Name">>, <<"Conference-ID">>, <<"Participant-ID">>]).
-define(OPTIONAL_CONF_UNMUTE_REQ_HEADERS, [<<"Insert-At">>]).
-define(CONF_UNMUTE_REQ_VALUES, [{<<"Event-Category">>, <<"conference">>}
                                 ,{<<"Event-Name">>, <<"command">>}
                                 ,{<<"Application-Name">>, <<"unmute">>}
                                ]).
-define(CONF_UNMUTE_REQ_TYPES, [{<<"Conference-ID">>, fun is_binary/1}
                                ,{<<"Participant-ID">>, fun is_binary/1}
                               ]).

%% Conference Kick Participant
-define(CONF_KICK_REQ_HEADERS, [<<"Application-Name">>, <<"Conference-ID">>, <<"Participant-ID">>]).
-define(OPTIONAL_CONF_KICK_REQ_HEADERS, [<<"Insert-At">>]).
-define(CONF_KICK_REQ_VALUES, [{<<"Event-Category">>, <<"conference">>}
                               ,{<<"Event-Name">>, <<"command">>}
                               ,{<<"Application-Name">>, <<"kick">>}
                              ]).
-define(CONF_KICK_REQ_TYPES, [{<<"Conference-ID">>, fun is_binary/1}
                              ,{<<"Participant-ID">>, fun is_binary/1}
                             ]).

%% Conference Move Participant
-define(CONF_MOVE_REQ_HEADERS, [<<"Application-Name">>, <<"Conference-From">>, <<"Conference-To">>, <<"Participant-ID">>]).
-define(OPTIONAL_CONF_MOVE_REQ_HEADERS, [<<"Insert-At">>]).
-define(CONF_MOVE_REQ_VALUES, [{<<"Event-Category">>, <<"conference">>}
                               ,{<<"Event-Name">>, <<"command">>}
                               ,{<<"Application-Name">>, <<"move">>}
                              ]).
-define(CONF_MOVE_REQ_TYPES, [{<<"Conference-From">>, fun is_binary/1}
                               ,{<<"Conference-To">>, fun is_binary/1}
                               ,{<<"Participant-ID">>, fun is_binary/1}
                              ]).

%% Conference Relate Participant
-define(CONF_RELATE_REQ_HEADERS, [<<"Application-Name">>, <<"Conference-ID">>, <<"Participant-ID">>, <<"Correlate-ID">>]).
-define(OPTIONAL_CONF_RELATE_REQ_HEADERS, [<<"Insert-At">>, <<"Relationship">>]).
-define(CONF_RELATE_REQ_VALUES, [{<<"Event-Category">>, <<"conference">>}
                                 ,{<<"Event-Name">>, <<"command">>}
                                 ,{<<"Application-Name">>, <<"kick">>}
                                 ,{<<"Relationship">>, [<<"deaf">>, <<"mute">>, <<"reset">>]}
                                ]).
-define(CONF_RELATE_REQ_TYPES, [{<<"Conference-ID">>, fun is_binary/1}
                                ,{<<"Participant-ID">>, fun is_binary/1}
                                ,{<<"Correlate-ID">>, fun is_binary/1}
                               ]).

%% NoOp Request
-define(NOOP_REQ_HEADERS, [<<"Application-Name">>, <<"Call-ID">>]).
-define(OPTIONAL_NOOP_REQ_HEADERS, [<<"Msg-ID">>, <<"Insert-At">>]).
-define(NOOP_REQ_VALUES, [{<<"Event-Category">>, <<"call">>}
                          ,{<<"Event-Name">>, <<"command">>}
                          ,{<<"Application-Name">>, <<"noop">>}
                          ,?INSERT_AT_TUPLE
                         ]).
-define(NOOP_REQ_TYPES, [{<<"Msg-ID">>, fun is_binary/1}]).

%% MWI request
-define(MWI_REQ_HEADERS, [<<"Messages-Waiting">>, <<"Message-Account-User">>, <<"Message-Account-Realm">>]).
-define(OPTIONAL_MWI_REQ_HEADERS, [<<"Messages-New">>, <<"Messages-Saved">>, <<"Messages-Urgent">>, <<"Messages-Urgent-Saved">>]).
-define(MWI_REQ_VALUES, [{<<"Event-Category">>, <<"notification">>}
			 ,{<<"Event-Name">>, <<"mwi">>}
			 ]).
-define(MWI_REQ_TYPES, [{<<"Messages-New">>, fun(I) -> is_integer(whistle_util:to_integer(I)) end}
			,{<<"Messages-Saved">>, fun(I) -> is_integer(whistle_util:to_integer(I)) end}
			,{<<"Messages-Urgent">>, fun(I) -> is_integer(whistle_util:to_integer(I)) end}
			,{<<"Messages-Urgent-Saved">>, fun(I) -> is_integer(whistle_util:to_integer(I)) end}
			,{<<"Messages-Waiting">>, fun(I) -> whistle_util:is_true(I) xor whistle_util:is_false(I) end}
		       ]).


%% The AMQP passthrough of FS commands - whitelist commands allowed (exluding any prefixed by uuid_ which are auto-allowed)
-define(FS_COMMAND_WHITELIST, [<<"set">>, <<"hangup">>, <<"bridge">>]).

-define(FS_REQ_HEADERS, [<<"Application-Name">>, <<"Args">>]).
-define(OPTIONAL_FS_REQ_HEADERS, [<<"Insert-At">>]).
-define(FS_REQ_VALUES, [{<<"Event-Category">>, <<"fs">>}
			,{<<"Event-Name">>, <<"command">>}
		       ]).
-define(FS_REQ_TYPES, [{<<"Application-Name">>, fun(<<"uuid_", _/binary>>) -> true; (App) -> lists:member(App, ?FS_COMMAND_WHITELIST) end}]).


%% [{FreeSWITCH-Flage-Name, Whistle-Flag-Name}]
%% Conference-related entry flags
%% convert from FS conference flags to Whistle conference flags
-define(CONFERENCE_FLAGS, [{<<"mute">>, <<"Mute">>}
                           ,{<<"deaf">>, <<"Deaf">>}
                           ,{<<"moderator">>, <<"Moderator">>}
                           ]).

%% [{FreeSWITCH-App-Name, Whistle-App-Name}]
%% Dialplan-related applications
%% convert from FS-named applications to Whistle-named Dialplan applications
-define(SUPPORTED_APPLICATIONS, [{<<"playback">>, <<"play">>}
				 ,{<<"hangup">>, <<"hangup">>}
				 ,{<<"record">>, <<"record">>}
				 ,{<<"playback">>, <<"tones">>}
				 ,{<<"park">>, <<"park">>}
				 ,{<<"set">>, <<"set">>}
				 ,{<<"export">>, <<"set">>}
				 ,{<<"say">>, <<"say">>}
				 ,{<<"sleep">>, <<"sleep">>}
				 ,{<<"respond">>, <<"respond">>}
				 ,{<<"bridge">>, <<"bridge">>}
				 ,{<<"signal_bridge">>, <<"bridge">>}
				 ,{<<"answer">>, <<"answer">>}
				 ,{<<"pre_answer">>, <<"progress">>}
				 ,{<<"tone_detect">>, <<"tone_detect">>}
				 ,{<<"play_and_get_digits">>, <<"play_and_collect_digits">>}
				 ,{<<"respond">>, <<"respond">>}
				 ,{<<"conference">>, <<"conference">>}
				 ,{<<"noop">>, <<"noop">>}
				]).

-define(FS_EVENTS, [<<"CHANNEL_EXECUTE">>, <<"CHANNEL_EXECUTE_COMPLETE">>, <<"CHANNEL_HANGUP">>
			,<<"CHANNEL_HANGUP_COMPLETE">>, <<"CHANNEL_BRIDGE">>, <<"CHANNEL_UNBRIDGE">>
			,<<"DETECTED_TONE">>, <<"DTMF">>, <<"CALL_UPDATE">>, <<"RECORD_STOP">>
			,<<"CHANNEL_EXECUTE_ERROR">> %% custom error
		   ]).

%% List of tuples: {dialplan application-name, validation_fun}
-define(DIALPLAN_APPLICATIONS, [
				{<<"queue">>, fun whistle_api:queue_req_v/1}
				,{<<"bridge">>, fun whistle_api:bridge_req_v/1}
				,{<<"answer">>, fun whistle_api:answer_req_v/1}
				,{<<"play">>, fun whistle_api:play_req_v/1}
				,{<<"record">>, fun whistle_api:record_req_v/1}
				,{<<"store">>, fun whistle_api:store_req_v/1}
				,{<<"play_and_collect_digits">>, fun whistle_api:play_collect_digits_req_v/1}
				,{<<"tones">>, fun whistle_api:tones_req_v/1}
				,{<<"tone_detect">>, fun whistle_api:tone_detect_req_v/1}
				,{<<"park">>, fun whistle_api:park_req_v/1}
				,{<<"call_pickup">>, fun whistle_api:call_pickup_req_v/1}
				,{<<"hangup">>, fun whistle_api:hangup_req_v/1}
				,{<<"say">>, fun whistle_api:say_req_v/1}
				,{<<"sleep">>, fun whistle_api:sleep_req_v/1}
				,{<<"respond">>, fun whistle_api:respond_req_v/1}
				,{<<"progress">>, fun whistle_api:progress_req_v/1}
				,{<<"set">>, fun whistle_api:set_req_v/1}
				,{<<"conference">>, fun whistle_api:conference_req_v/1}
				,{<<"noop">>, fun whistle_api:noop_req_v/1}
			       ]).<|MERGE_RESOLUTION|>--- conflicted
+++ resolved
@@ -79,12 +79,7 @@
 %% Authentication Requests
 -define(AUTHN_REQ_HEADERS, [<<"Msg-ID">>, <<"To">>, <<"From">>, <<"Orig-IP">>
 			       , <<"Auth-User">>, <<"Auth-Domain">>]).
-<<<<<<< HEAD
-
--define(OPTIONAL_AUTHN_REQ_HEADERS, []).
-=======
 -define(OPTIONAL_AUTHN_REQ_HEADERS, [<<"Method">>]).
->>>>>>> 11686ebe
 -define(AUTHN_REQ_VALUES, [{<<"Event-Category">>, <<"directory">>}
 			  ,{<<"Event-Name">>, <<"authn_req">>}
 			 ]).
